# mangrove.js

A JavaScript library for Mangrove. Wraps around [Ethers.js](https://github.com/ethers-io/ethers.js/). Works in the **web browser** and **Node.js**.

This SDK is in **open beta**, and is constantly under development. **USE AT YOUR OWN RISK**.

## Install / Import

### Web Browser

```html
<script
  type="text/javascript"
  src="https://cdn.jsdelivr.net/npm/@mangrovedao/mangrove.js"
></script>

<script type="text/javascript">
  Mangrove.(...)
</script>
```

### Node.js

```
npm install @mangrovedao/mangrove.js
```

```js
const { Mangrove } = require("..."); // cjs
import { Mangrove } from "..."; // or using ES6
```

# Using the API as a liquidity taker

## Connecting the API to a deployed Mangrove contract

```js
// use alchemy or infura to connect to the network
const mgv = await Mangrove.connect({
  provider: process.env.NODE_URL,
  privateKey: process.env.SK,
});
```

## Obtaining a market object

```js
  // Connect to ETH-USDC market
  const market = mgv.market({ base: "ETH", quote: "USDC" });

  // Check allowance
  const allowance = await market.base.allowance(); // by default returns Mangrove allowance for current signer address
  // Set max allowance for Mangrove spending quote tokens on behalf of signer
  await market.quote.approveMangrove();
  // Set specific allowance
  await market.base.approveMangrove(0.42);

    // Read orderbook
  market.book();
  /*
    Returns
    {
      asks: [
        {id: 3, price: 3700, volume: 4, ...},
        {id: 56, price: 3701, volume: 7.12, ...}
      ],
      bids: [
        {id: 811, price: 3600, volume: 1.23, ...},
        {id: 80, price: 3550, volume: 1.11, ...}
      ]
    }
  */
 // pretty printing to console
 await market.consoleAsks();
 /*
 prints by default
┌─────────┬─────┬──────────────────────────────────────────────┬────────────────────┬────────────────────────┐
│ (index) │ id  │                    maker                     │       volume       │         price          │
├─────────┼─────┼──────────────────────────────────────────────┼────────────────────┼────────────────────────┤
│    0    │ 63  │ '0xcBb37575320FF499E9F69d0090b6944bc0aD7585' │        1000        │          1.01          │
│    1    │ 82  │ '0x3073A02460D7BE1A1C9afC60A059Ad8d788A4502' │ 6.661453068436484  │ 1.01007136594287569481 │
│    2    │ 152 │ '0x3073A02460D7BE1A1C9afC60A059Ad8d788A4502' │ 2.5010075605785964 │ 1.01008930953234142236 │
│    3    │ 123 │ '0x3073A02460D7BE1A1C9afC60A059Ad8d788A4502' │ 8.931944047363888  │ 1.01028129510766635908 │
│    4    │ 140 │ '0x3073A02460D7BE1A1C9afC60A059Ad8d788A4502' │ 3.6346162334836647 │ 1.01073119251408598466 │
└─────────┴─────┴──────────────────────────────────────────────┴────────────────────┴────────────────────────┘
 */
// Apply filter using
const filter = ["id", "wants", "gives", "gasprice", "maker"];
await market.consoleAsks(filter);

// Subscribe to orderbook
market.subscribe((event) => {
  /* `event` is an offer write, failure, success, or cancel */
  console.log(market.book());
}
```

## Buying and selling

```js
// Buy ETH with USDC (taker needs to approve USDC for mangrove transfer)
await market.quote.approveMangrove();
const { takerGot, takerGave, bounty } = await market.buy({
  volume: 2.1,
  price: 3700,
});
// Sell ETH for USDC (taker needs to approve WETH for mangrove transfer)
await market.base.approveMangrove();
const { takerGot2, takerGave2, bounty2 } = await market.sell({
  volume: 1.1,
  price: 3750,
});
```

# Using the API as a liquidity provider

## Connect to a deployed offer logic (that should match the [`IOfferLogic.sol`](https://github.com/mangrovedao/mangrove/blob/master/packages/mangrove-solidity/contracts/Strategies/interfaces/IOfferLogic.sol) interface)

```js
const mgv = await Mangrove.connect("maticmum"); // Mumbai testnet
// get an `OfferLogic` object connected to a deployed offer logic (not an async function)
const logic = mgv.offerLogic(logicAddress);

// approve mangrove for transfers from the logic
logic.approveMangrove("WETH", 10000);
logic.approveMangrove("USDC", 1000000000000000);

// read current allowance
const allowance = await logic.mangroveAllowance("USDC");
// which is equivalent to the more generic call
const allowance2 = await mgv
  .token("USDC")
  .allowance({ owner: logic.address, spender: mgv.contract.address });

// fund Mangrove with 0.1 ethers so that offer logic contract can post offers (bot must have ethers)
await logic.fundMangrove(0.1);
// equivalent to
await logic.mgv.fundMangrove(0.1, logic.address);

// check current balance of offer logic at Mangrove
let balance = await logic.balanceOnMangrove();
// which is equivalent to the more generic call
balance = await mgv.balanceOf(logic.address);

// withdraw offer logic's balance from Mangrove to the signer's address
await logic.withdrawFromMangrove(0.01);
```

## Become a liquidity provider on a market

### Connect an EOA to a market

To post direct offers on a market (via signer's EOA), on gets a `LiquidityProvider` object from the API by connecting it to a `market`:

```js
const market = await mgv.market({ base: "ETH", quote: "USDC" });
// get a liquidity provider using signer's account for posting offers
let liquidity_provider = await mgv.liquidityProvider(market);
//or one is not connected to a market already:
liquidity_provider = await mgv.liquidityProvider({
  base: "ETH",
  quote: "USDC",
});
```

### Connect an onchain offer logic to a market

To post an offer via an onchain logic, one uses the `OfferLogic` object to connect to a market:

```js
const logic = mgv.offerLogic(logicAddress);
// get a liquidity provider using an onchain offer logic for posting offers
const liquidity_provider = logic.liquidityProvider({
  base: "ETH",
  quote: "USDC",
});
```

## Send bids and asks to Mangrove

```js
// post a new offer giving weth against usdc
// you can give gives/wants or price/volume
// id:number is the new offer id
// event:ethers.Event is the ethers.js event that created the offer
const { id: askId, event } = await liquidity_provider.newAsk({
  wants: 3500,
  gives: 1,
});

// post a new offer giving usdc against weth
const { id: bidId, event_ } = await liquidity_provider.newBid({
  price: 3400,
  volume: 2,
});

const asks = await liquidity_provider.asks();
const bids = await liquidity_provider.bids();

// Update an existing ask.
// You can update gives/wants or price/volume. Other parameters will not change.

const promise = liquidity_provider.updateAsk(askId, { wants: 3600, gives: 1 });
promise.then((event) => console.log("offer updated", event));

// Cancel an existing bid.
await liquidity_provider.cancelBid(bidId);
```

# More Code Examples

See the docblock comments above each function definition or the official [mangrove.js Documentation](https://jsdocs.mangrove.exchange/).

# Instance Creation (Ethereum provider and signer)

See `examples` directory for instance creation examples.

Mangrove SDK initialization requires an Ethereum provider and an Ethereum signer.
They can be provided and configured in various ways, some of which are described below.

The following are valid Ethereum providers for initialization of the SDK.

```js
mgv = await Mangrove.connect(window.ethereum); // web browser

mgv = await Mangrove.connect('http://127.0.0.1:8545'); // HTTP provider

mgv = await Mangrove.connect(); // Uses Ethers.js fallback mainnet (for testing only)

mgv = await Mangrove.connect('rinkeby'); // Uses Ethers.js fallback (for testing only)

// Init with private key (server side)
mgv = await Mangrove.connect('https://mainnet.infura.io/v3/_your_project_id_', {
  privateKey: '0x_your_private_key_', // preferably with environment variable
});

// Init with HD mnemonic (server side)
mgv = await Mangrove.connect('mainnet' {
  mnemonic: 'clutch captain shoe...', // preferably with environment variable
});

<<<<<<< HEAD
// Init with a keystore file (json wallet)
mgv = await Mangrove.connect({
  provider: 'https://mainnet.infura.io/v3/_your_project_id_',
  jsonWallet: {
    path: 'path/to/UTC--created_date_time--address',
    password: 'wallet_password' // preferably with environment variable
  }
});
=======
// Init with a custom ethers.js provider, for example a WebSocketProvider (server side)
provider = new ethers.providers.WebSocketProvider('wss://polygon-mumbai.g.alchemy.com/v2/_your_project_id_');
signer = new ethers.Wallet('0x_your_private_key_', provider);
mgv = await Mangrove.connect({signer: signer});

// Init with a EIP-1193 provider object (server side)
provider = new Web3.providers.WebsocketProvider('wss://polygon-mumbai.g.alchemy.com/v2/_your_project_id_');
mgv = await Mangrove.connect({
  provider: provider,
  privateKey: '0x_your_private_key_'
});

>>>>>>> d446fb2a
```

## Constants and Contract Addresses

Names of contracts, their addresses and token decimals can be found in `/src/constants.ts`. ABIs and typechain-generated types are in `types/typechain/`. Addresses, for all networks, can be easily fetched using the `getAddress` function, combined with contract name constants.

```js
cUsdtAddress = Mangrove.getAddress("USDC");
// Mainnet USDC address. Second parameter can be a network like 'rinkeby'.
```

## Numbers

Numbers returned by functions are either plain js numbers or `big.js` instances. Some functions with names ending in `Raw` may return ether.js's BigNumbers.

As input, numbers can be as plain js numbers, `big.js` instances, but also strings.

The precision used when dividing is 20 decimal places.

## Transaction Options

TODO include transaction options (see here)[https://github.com/compound-finance/compound-js#transaction-options]

## Package configuration

mangrove.js uses the [node-config](https://github.com/lorenwest/node-config) package for configuration.

It allows apps who requires `mangrove.js` to override default package configuration, by setting configuration in `MangroveJs` namespace.

Example of app configuration (`config/default.js`):

```javascript
var config = {
  ...

  MangroveJs: {
    logLevel: "info",
    ...
  }
};
module.exports = config;
```

## Logging

Console logging is enabled by default.

Logging can be configured with the following directives (see [Package
configuration](#package-configuration)).

- `logLevel`: set logging level;
- `logFile`: enable file logging.

## Tests

Tests are available in `./test/integration/*.integration.test.js`. Methods are tested using an in-process local chain using [Hardhat](https://hardhat.org/). For free archive node access, get a provider URL from [Alchemy](http://alchemy.com/).

```bash
## Run all tests
yarn test

## Run a single test (Mocha JS grep option)
yarn test -- -g 'subscribes'
```

### Test configuration and root hooks

Tests are based on [Mocha](https://mochajs.org/). Mocha configuration can be found in `./test/mocha/config`.

The integration tests use the Root Hooks provided by `@mangrovedao/hardhat-utils` which start an in-process Hardhat chain with Mangrove deployed and add a matching `Provider` to the Mocha `Context`.

### Utility test scripts

Scripts to ease testing of your Mangrove.js-based dApp can be found in `./test/scripts/`.

#### `obFiller.js` : Order book filler

The `obFiller.js` script runs a local Hardhat chain where offers are continously added/removed.

The script helpfully prints mnemonic and addresses that you can copy to MetaMask and your dApp:

```shell
$ ts-node test/scripts/obFiller.js
Mnemonic:
test test test test test test test test test test test junk

RPC node
http://localhost:8546

User/admin
0xf39Fd6e51aad88F6F4ce6aB8827279cffFb92266

WETH (18 decimals)
0xDB6BDf95fDb367F2c983167C0f1Ec4a8913694a5

DAI (18 decimals)
0xE77A0C6E103fB655AAA2F31b892deF9Cf0909158

USDC (6 decimals)
0x5d268aEd192e6C55a950ccd65Fe209A13F0e338f

Orderbook filler is now running.
```

## Build for Node.js & Web Browser

```shell
$ git clone ...
$ cd <Mangrove clone>
$ yarn install              # <- Only required after initial clone, afterwards 'yarn build' is sufficient
$ cd packages/mangrove.js
$ yarn build
```

The build artifacts will be placed in `./dist/nodejs` and `./dist/browser`.

## CLI: `mgv`

mangrove.js includes an experimental command line interface (CLI) for interacting with Mangrove.
You can run it using `npx`, `yarn`, or directly (if you install mangrove.js globally):

```shell
$ npx mgv
$ yarn mgv
$ mgv         # requires mangrove.js to be installed globally: npm -g install mangrove.js
mgv.js <command>

Commands:
  mgv.js parrot                  reports the current environment and warns of
                                 any discrepancies       [aliases: env-overview]
  mgv.js print <base> <quote>    print the offers on a market
  mgv.js retract <base> <quote>  retracts all offers from the given market

Options:
  --version  Show version number                                       [boolean]
  --help     Show help                                                 [boolean]

Arguments may be provided in env vars beginning with 'MGV_'. For example,
MGV_NODE_URL=https://node.url can be used instead of --nodeUrl https://node.url

You need at least one command before moving on
```<|MERGE_RESOLUTION|>--- conflicted
+++ resolved
@@ -239,7 +239,6 @@
   mnemonic: 'clutch captain shoe...', // preferably with environment variable
 });
 
-<<<<<<< HEAD
 // Init with a keystore file (json wallet)
 mgv = await Mangrove.connect({
   provider: 'https://mainnet.infura.io/v3/_your_project_id_',
@@ -248,7 +247,7 @@
     password: 'wallet_password' // preferably with environment variable
   }
 });
-=======
+
 // Init with a custom ethers.js provider, for example a WebSocketProvider (server side)
 provider = new ethers.providers.WebSocketProvider('wss://polygon-mumbai.g.alchemy.com/v2/_your_project_id_');
 signer = new ethers.Wallet('0x_your_private_key_', provider);
@@ -260,8 +259,6 @@
   provider: provider,
   privateKey: '0x_your_private_key_'
 });
-
->>>>>>> d446fb2a
 ```
 
 ## Constants and Contract Addresses
