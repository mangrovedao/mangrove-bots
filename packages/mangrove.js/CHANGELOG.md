--- conflicted
+++ resolved
@@ -3,11 +3,8 @@
 - New `Market` options:
   - `desiredPrice`: allows one to specify a price point of interest. This will cause the cache to initially load all offers with this price or better.
   - `desiredVolume`: allows one to specify a volume of interest. This will cause the cache to initially load at least this volume (if available). The option uses the same specification as for `estimateVolume`: `desiredVolume: { given: 1, what: "base", to: "buy" }` will cause the asks semibook to be initialized with a volume of at least 1 base token.
-<<<<<<< HEAD
+- New `Market` subscription: `market.afterBlock(n,callback)` will trigger `callback` after the market events for block `n` have been processed. If the block has already been processed, `callback` will be triggered at the next event loop.
 - Improve logging: add file logging, allow applications using the package to configure logging using local `config` file.
-=======
-- New `Market` subscription: `market.afterBlock(n,callback)` will trigger `callback` after the market events for block `n` have been processed. If the block has already been processed, `callback` will be triggered at the next event loop.
->>>>>>> f7cd4a4c
 
 # 0.1.0 (January 2022)
 
