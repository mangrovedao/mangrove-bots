--- conflicted
+++ resolved
@@ -1,15 +1,12 @@
 # 0.6.0 (May 2022)
 
-<<<<<<< HEAD
-- Add support for resting limit orders via `MangroveOrder` satellite contract
-=======
+- Add support for resting limit orders using `MangroveOrder` contract.
 # 0.5.5 (May 2022)
 
 - Fix `Mangrove.getDisplayedPriceDecimals`: It was mistakenly using the configuration for `Mangrove.getDisplayedDecimals` instead of its own configuration.
 
 # 0.5.4 (May 2022)
 
->>>>>>> 4639617d
 - Add support for WebSocket URL's in `Mangrove.connect`
 - Added two separate features for displaying prices with appropriate numbers of decimals:
   - `Mangrove.{get|set}DisplayedPriceDecimals` gets/set the number of decimals to display for a given token when displayed as a price (the default is 6)
