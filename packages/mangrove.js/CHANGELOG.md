--- conflicted
+++ resolved
@@ -1,4 +1,3 @@
-<<<<<<< HEAD
 # next
 
 - offerLogics support for `setRouter` function
@@ -6,7 +5,7 @@
 - offerLogics `allowance` returns the allowance of a spender to spend tokens on the underlying contract's behalf
 - liquidityProvider `approveAsks` and `approveBids` is removed (no asumption on whether one should approve router or contract should be made on the sole presence/absence of a router). Use instead `market.base.approve(await logic.router())` or `market.base.approve(logic.address)`;
 - mgvtokens support for `transferFrom` function
-=======
+
 # 1.2.4-10 (may 2023)
 
 - temporarily remove check for rpc provider
@@ -18,7 +17,6 @@
 # 1.2.4-8 (may 2023)
 
 - fixed issue with reliable-event-subscriber integration when using metamask
->>>>>>> 3a40f687
 
 # 1.2.4-7 (may 2023)
 
