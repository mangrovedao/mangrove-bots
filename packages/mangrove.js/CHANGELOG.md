# 0.6.0 (May 2022)

<<<<<<< HEAD
- Add support for resting limit orders using `MangroveOrder` contract.
=======
# 0.5.6 (May 2022)

- Update addresses to newly deployed Mangrove core contracts (they now match the mangrove.js ABI files)

>>>>>>> facbbb52
# 0.5.5 (May 2022)

- Fix `Mangrove.getDisplayedPriceDecimals`: It was mistakenly using the configuration for `Mangrove.getDisplayedDecimals` instead of its own configuration.

# 0.5.4 (May 2022)

- Add support for WebSocket URL's in `Mangrove.connect`
- Added two separate features for displaying prices with appropriate numbers of decimals:
  - `Mangrove.{get|set}DisplayedPriceDecimals` gets/set the number of decimals to display for a given token when displayed as a price (the default is 6)
  - `Market.getDisplayDecimalsForPriceDifferences` computes the number of decimals to display in order for the smallest price difference to be visible.

# 0.5.3 (April 2022)

- Adding address and other constants for test MGV token on Mumbai

# 0.5.2 (April 2022)

- `Mangrove.offerLogic` now accepts the name of a predeployed multi user logic (`offerProxy` or `oasisLike` in this version)
- Adding deployed addresses for `offerProxy` and `oasisLike` in `addresses.json`
- New `Market.getGivesWantsForVolumeAtPrice` method that converts a volume (in base tokens) and a price to appropriate gives and wants for either bids or asks.
- Update the number of decimals to display for WETH=4, USDC=2, and DAI=2.

# 0.5.1 (March 2022)

- `addresses.json` points to AAVE-v3 dApp addresses
- Eliminate a Market initialization bug which could cause an error to be thrown [#203](https://github.com/mangrovedao/mangrove/issues/203)

# 0.5.0 (March 2022)

- `addresses.json` points to AAVE-v3 compatible ERC20 addresses on network `maticmum`
- `offerLogic` class is now compatible with multi-makers logics
- ethers.js overrides can now be added to API functions that produce signed transactions
- `mgvToken.contract` accept a wider class of ERC20 (e.g. minting, blacklisting...) for ethers.js calls.
- some bugfixes for various hanging issues

# 0.4.0 (Skipped)

# 0.3.8 (March 2022)

- `Market.OrderResult` now contains the raw `ethers.ContractReceipt`.

# 0.3.7 (March 2022)

- Update address to newly deployed Mangrove core contracts (they now match the mangrove.js ABI files)

# 0.3.6 (March 2022)

This version number was inadvertently skipped.

# 0.3.5 (March 2022)

- Fix: Include root `tsconfig.json` which is referenced from `src/tsconfig.json` (this was causing issues with Vite)
- Fix: Underestimation by estimateGas() when takerWants was low (issue #89).

# 0.3.4 (March 2022)

- Chain-related constants are now in JSON files instead of TypeScript files and thus easily machine readable for other tools

# 0.3.3 (March 2022)

- Following the removing of the new logging feature, a node-only dependency (`config`) has been removed to keep compatibility with browser environment

# 0.3.1 (March 2022)

- The new logging has been stunted: It only logs to the console and without timestamps
  - This is a temporary workaround to issue #220

# 0.2.0 (February 2022)

- New `Market` options:
  - `desiredPrice`: allows one to specify a price point of interest. This will cause the cache to initially load all offers with this price or better.
  - `desiredVolume`: allows one to specify a volume of interest. This will cause the cache to initially load at least this volume (if available). The option uses the same specification as for `estimateVolume`: `desiredVolume: { given: 1, what: "base", to: "buy" }` will cause the asks semibook to be initialized with a volume of at least 1 base token.
- New `Market` subscription: `market.afterBlock(n,callback)` will trigger `callback` after the market events for block `n` have been processed. If the block has already been processed, `callback` will be triggered at the next event loop.
- Improve logging: add file logging, allow applications using the package to configure logging using local `config` file.
- add support for keystore file (json wallet) (`Mangrove.connect(jsonWallet:{path 'path/to/file.json', password: <wallet password>})`)
- New `partialFill` flag in `OrderResult`: This flag will be true if the order was only partially filled.
- New `Market` convenience estimator methods `estimateVolumeTo{Spend,Receive}`.

# 0.1.0 (January 2022)

- `{Market|Semibook}.getPivotId` now fetches offers until a pivot can be determined
- `MarketCallback`s now receive an `ethers.providers.Log` instead of an `ethers.Event`
- 2 new classes `OfferLogic` and `LiquidityProvider`. `OfferLogic` allows one to connect to an onchain offer logic and calls functions of the `IOfferLogic.sol` interface. A `LiquidityProvider` instance is obtained either direclty from a `Mangrove` instance, in which case the liquidity provider is the signer, or from an `OfferLogic` instance, in which case all calls to Mangrove are done via the onchain contract.
- the above classes subsume and replace the old `Maker` class.
- `MgvToken` implements `balanceOf`
- Add experimental CLI: `mgv`. See README.md for instructions
- You can do `market.buy({total: 100, price:null})` on a BAT/DAI market to buy BAT by spending 100 DAI, no (real) price limit. You can also specify a limit average price, and also specify a `total` in quote token on `Market#sell`.

# 0.0.9 (January 2022)

- New Mangrove deployment
- All types now start with upper case
- All functions now start with lower case
- Removed `fromId` and `blockNumber` from `Market.BookOptions`
- `Market.{subscribe|consoleAsks|consoleBids|prettyPrint}` are no longer `async`
- `Market.{getBaseQuoteVolumes|getPrice|getWantsForPrice|getGivesForPrice}` are now `static`
- `Market.Offer.{prev|next}` are now `undefined` (instead of `0`) if there is no previous/next offer
- `Market.getPivot` renamed to `Market.getPivotId`
- `Market.getPivotId` now returns `undefined` (instead of `0`) if no offer with better price exists
- `Market.getPivotId` now throws `Error` if the order book cache is insufficient to determine a pivot

# 0.0.8

- SimpleMaker constructor is called Maker
- `market.consoleAsk` and `market.consoleBids` now allows for pretty printing semi OB
- `bids` and `asks` allows for optional parameters `gasreq` and `gasprice` if one wants to change their values

# 0.0.5 (December 2021)

- Add `bookOptions` to SimpleMaker constructor.
- Allow initializing markets&makers after construction.
- Uncertain pivot ids when pushing an offer will throw.
  - TODO: allow giving bookOptions later
- Calling `maker.approveMangrove(token)` with no specified amount will approve the max amount.
- Add override sto most functions
- User can add slippage limit to market orders

# 0.0.4 (December 2021)

# 0.0.3 (December 2021)

TODO fill in

# 0.0.2 (November 2021)

Initial release<|MERGE_RESOLUTION|>--- conflicted
+++ resolved
@@ -1,13 +1,11 @@
 # 0.6.0 (May 2022)
 
-<<<<<<< HEAD
 - Add support for resting limit orders using `MangroveOrder` contract.
-=======
+
 # 0.5.6 (May 2022)
 
 - Update addresses to newly deployed Mangrove core contracts (they now match the mangrove.js ABI files)
 
->>>>>>> facbbb52
 # 0.5.5 (May 2022)
 
 - Fix `Mangrove.getDisplayedPriceDecimals`: It was mistakenly using the configuration for `Mangrove.getDisplayedDecimals` instead of its own configuration.
