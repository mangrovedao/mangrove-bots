--- conflicted
+++ resolved
@@ -243,11 +243,7 @@
 
   /** Post a new ask */
   newAsk(
-<<<<<<< HEAD
-    p: offerParams,
-=======
     p: Maker.offerParams,
->>>>>>> 65d05dbf
     overrides: ethers.PayableOverrides = {}
   ): Promise<{ id: number; event: ethers.Event }> {
     return this.newOffer({ ba: "asks", ...p }, overrides);
@@ -255,11 +251,7 @@
 
   /** Post a new bid */
   newBid(
-<<<<<<< HEAD
-    p: offerParams,
-=======
     p: Maker.offerParams,
->>>>>>> 65d05dbf
     overrides: ethers.PayableOverrides = {}
   ): Promise<{ id: number; event: ethers.Event }> {
     return this.newOffer({ ba: "bids", ...p }, overrides);
@@ -278,11 +270,7 @@
     To avoid inconsistency we do a market.once(...) which fulfills the promise once the offer has been created.
   */
   async newOffer(
-<<<<<<< HEAD
-    p: { ba: "bids" | "asks" } & offerParams,
-=======
     p: { ba: "bids" | "asks" } & Maker.offerParams,
->>>>>>> 65d05dbf
     overrides: ethers.PayableOverrides = {}
   ): Promise<{ id: number; event: ethers.Event }> {
     const { wants, gives, price } = this.normalizeOfferParams(p);
@@ -311,11 +299,7 @@
   /** Update an existing ask */
   updateAsk(
     id: number,
-<<<<<<< HEAD
-    p: offerParams,
-=======
     p: Maker.offerParams,
->>>>>>> 65d05dbf
     overrides: ethers.PayableOverrides = {}
   ): Promise<{ event: ethers.Event }> {
     return this.updateOffer(id, { ba: "asks", ...p }, overrides);
@@ -324,11 +308,7 @@
   /** Update an existing offer */
   updateBid(
     id: number,
-<<<<<<< HEAD
-    p: offerParams,
-=======
     p: Maker.offerParams,
->>>>>>> 65d05dbf
     overrides: ethers.PayableOverrides = {}
   ): Promise<{ event: ethers.Event }> {
     return this.updateOffer(id, { ba: "bids", ...p }, overrides);
@@ -340,11 +320,7 @@
      */
   async updateOffer(
     id: number,
-<<<<<<< HEAD
-    p: { ba: "bids" | "asks" } & offerParams,
-=======
     p: { ba: "bids" | "asks" } & Maker.offerParams,
->>>>>>> 65d05dbf
     overrides: ethers.PayableOverrides = {}
   ): Promise<{ event: ethers.Event }> {
     const offerList = p.ba === "asks" ? this.asks() : this.bids();
@@ -430,10 +406,6 @@
     );
     return this.mgv.fromUnits(prov, 18);
   }
-<<<<<<< HEAD
 }
-=======
-}
-
-export default Maker;
->>>>>>> 65d05dbf
+
+export default Maker;