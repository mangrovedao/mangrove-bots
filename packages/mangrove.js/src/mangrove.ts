import { addresses, decimals as loadedDecimals } from "./constants";
import * as eth from "./eth";
<<<<<<< HEAD
import { Market } from "./market";
import { SimpleMaker } from "./maker";
=======
import { BookOptions, Market } from "./market";
>>>>>>> e02f4ea1
import {
  Provider,
  Signer,
  ProviderNetwork,
  Bigish,
  globalConfig,
  CreateSignerOptions,
} from "./types";
import * as typechain from "./types/typechain";
import { MgvToken } from "./mgvtoken";

import Big from "big.js";
import * as ethers from "ethers";
import { TransactionResponse } from "@ethersproject/providers";
Big.prototype[Symbol.for("nodejs.util.inspect.custom")] =
  Big.prototype.toString;

/* Prevent directly calling Mangrove constructor
   use Mangrove.connect to make sure the network is reached during construction */
let canConstructMangrove = false;

export class Mangrove {
  _provider: Provider;
  _signer: Signer;
  _network: ProviderNetwork;
  _address: string;
  contract: typechain.Mangrove;
  readerContract: typechain.MgvReader;
  cleanerContract: typechain.MgvCleaner;
  oracleContract: typechain.MgvOracle;
  static typechain = typechain;

  /**
   * Creates an instance of the Mangrove Typescript object
   *
   * @param {object} [options] Optional provider options.
   *
   * @example
   * ```
   * const mgv = await require('mangrove.js').connect(options); // web browser
   * ```
   *
   * if options is a string `s`, it is considered to be {provider:s}
   * const mgv = await require('mangrove.js').connect('http://127.0.0.1:8545'); // HTTP provider
   *
   * Options:
   * * privateKey: `0x...`
   * * mnemonic: `horse battery ...`
   * * path: `m/44'/60'/0'/...`
   * * provider: url, provider object, or chain string
   *
   * @returns {Mangrove} Returns an instance mangrove.js
   */

  static async connect(
    options: CreateSignerOptions | string = {}
  ): Promise<Mangrove> {
    if (typeof options === "string") {
      options = { provider: options };
    }

    const signer = eth._createSigner(options); // returns a provider equipped signer
    const network = await eth.getProviderNetwork(signer.provider);
    canConstructMangrove = true;
    const mgv = new Mangrove({
      signer: signer,
      network: network,
    });
    canConstructMangrove = false;
    return mgv;
  }

  disconnect(): void {
    this._provider.removeAllListeners();
  }
  //TODO types in module namespace with same name as class
  //TODO remove _prefix on public properties

  constructor(params: { signer: Signer; network: ProviderNetwork }) {
    if (!canConstructMangrove) {
      throw Error(
        "Mangrove.js must be initialized async with Mangrove.connect (constructors cannot be async)"
      );
    }
    // must always pass a provider-equipped signer
    this._provider = params.signer.provider;
    this._signer = params.signer;
    this._network = params.network;
    this._address = Mangrove.getAddress("Mangrove", this._network.name);
    this.contract = typechain.Mangrove__factory.connect(
      this._address,
      this._signer
    );
    const readerAddress = Mangrove.getAddress("MgvReader", this._network.name);
    this.readerContract = typechain.MgvReader__factory.connect(
      readerAddress,
      this._signer
    );
    const cleanerAddress = Mangrove.getAddress(
      "MgvCleaner",
      this._network.name
    );
    this.cleanerContract = typechain.MgvCleaner__factory.connect(
      cleanerAddress,
      this._signer
    );
    const oracleAddress = Mangrove.getAddress("MgvOracle", this._network.name);
    this.oracleContract = typechain.MgvOracle__factory.connect(
      oracleAddress,
      this._signer
    );
  }
  /* Instance */
  /************** */

  /* Get Market object. 
     Argument of the form `{base,quote}` where each is a string.
     To set your own token, use `setDecimals` and `setAddress`.
  */
  async market(params: {
    base: string;
    quote: string;
    bookOptions?: BookOptions;
  }): Promise<Market> {
    return await Market.connect({ ...params, mgv: this });
  }

  async fundSelf(amount: Bigish): Promise<TransactionResponse> {
    return this.fund(await this._signer.getAddress(), amount);
  }

  fund(address: string, amount: Bigish): Promise<TransactionResponse> {
    return this.contract["fund(address)"](address, {
      value: this.toUnits(amount, 18),
    });
  }

  /* Get SimpleMaker object. 
     Argument of the form `{base,quote}` where each is a string.
     To set your own token, use `setDecimals` and `setAddress`.
  */
  async simpleMakerConnect(params: {
    address: string;
    base: string;
    quote: string;
  }): Promise<SimpleMaker> {
    return await SimpleMaker.connect({ ...params, mgv: this });
  }

  /* Return MgvToken instance tied to mangrove object. */
  token(name: string): MgvToken {
    return new MgvToken(name, this);
  }

  /**
   * Read a contract address on the current network.
   */
  getAddress(name: string): string {
    return Mangrove.getAddress(name, this._network.name || "mainnet");
  }

  /**
   * Set a contract address on the current network.
   */
  setAddress(name: string, address: string): void {
    Mangrove.setAddress(name, address, this._network.name || "mainnet");
  }

  /**
   * Read decimals for `tokenName`.
   * To read decimals off the chain, use `cacheDecimals`.
   */
  getDecimals(tokenName: string): number {
    return Mangrove.getDecimals(tokenName);
  }

  /**
   * Set decimals for `tokenName`.
   */
  setDecimals(tokenName: string, decimals: number): void {
    Mangrove.setDecimals(tokenName, decimals);
  }

  /**
   * Read chain for decimals of `tokenName` on current network and save them.
   */
  async cacheDecimals(tokenName: string): Promise<number> {
    return Mangrove.cacheDecimals(tokenName, this._provider);
  }

  /** Convert public token amount to internal token representation.
   *
   * if `nameOrDecimals` is a string, it is interpreted as a token name. Otherwise
   * it is the number of decimals.
   *
   *  @example
   *  ```
   *  mgv.toUnits(10,"USDC") // 10e6 as ethers.BigNumber
   *  mgv.toUnits(10,6) // 10e6 as ethers.BigNumber
   *  ```
   */
  toUnits(amount: Bigish, nameOrDecimals: string | number): ethers.BigNumber {
    let decimals;
    if (typeof nameOrDecimals === "number") {
      decimals = nameOrDecimals;
    } else {
      decimals = this.getDecimals(nameOrDecimals);
    }
    return ethers.BigNumber.from(Big(10).pow(decimals).mul(amount).toFixed(0));
  }

  /** Convert internal token amount to public token representation.
   *
   * if `nameOrDecimals` is a string, it is interpreted as a token name. Otherwise
   * it is the number of decimals.
   *
   *  @example
   *  ```
   *  mgv.fromUnits("1e19","DAI") // 10
   *  mgv.fromUnits("1e19",18) // 10
   *  ```
   */
  fromUnits(
    amount: number | string | ethers.BigNumber,
    nameOrDecimals: string | number
  ): Big {
    let decimals;
    if (typeof nameOrDecimals === "number") {
      decimals = nameOrDecimals;
    } else {
      decimals = this.getDecimals(nameOrDecimals);
    }
    if (amount instanceof ethers.BigNumber) {
      amount = amount.toString();
    }
    return Big(amount).div(Big(10).pow(decimals));
  }

  /** Provision available at mangrove for address, in ethers */
  async balanceOf(address: string): Promise<Big> {
    const bal = await this.contract.balanceOf(address);
    return this.fromUnits(bal, 18);
  }

  /**
   * Return global Mangrove config
   */
  // eslint-disable-next-line @typescript-eslint/explicit-module-boundary-types
  async config(): Promise<globalConfig> {
    const config = await this.readerContract.config(
      ethers.constants.AddressZero,
      ethers.constants.AddressZero
    );
    return {
      monitor: config.global.monitor,
      useOracle: config.global.useOracle,
      notify: config.global.notify,
      gasprice: config.global.gasprice.toNumber(),
      gasmax: config.global.gasmax.toNumber(),
      dead: config.global.dead,
    };
  }

  /* Static */
  /********** */

  /**
   * Read all contract addresses on the given network.
   */
  static getAllAddresses(network = "mainnet"): [string, string][] {
    if (!addresses[network]) {
      throw Error(`No addresses for network ${network}.`);
    }

    return Object.entries(addresses[network]);
  }

  /**
   * Read a contract address on the given network.
   */
  static getAddress(name: string, network = "mainnet"): string {
    if (!addresses[network]) {
      throw Error(`No addresses for network ${network}.`);
    }

    if (!addresses[network][name]) {
      throw Error(`No address for ${name} on network ${network}.`);
    }

    return addresses[network]?.[name] as string;
  }

  /**
   * Set a contract address on the given network.
   */
  static setAddress(name: string, address: string, network = "mainnet"): void {
    if (!addresses[network]) {
      addresses[network] = {};
    }
    addresses[network][name] = address;
  }

  /**
   * Read decimals for `tokenName` on given network.
   * To read decimals directly onchain, use `cacheDecimals`.
   */
  static getDecimals(tokenName: string): number {
    if (typeof loadedDecimals[tokenName] !== "number") {
      throw Error(`No decimals on record for token ${tokenName}`);
    }

    return loadedDecimals[tokenName] as number;
  }

  /**
   * Set decimals for `tokenName` on current network.
   */
  static setDecimals(tokenName: string, dec: number): void {
    loadedDecimals[tokenName] = dec;
  }

  /**
   * Read chain for decimals of `tokenName` on current network and save them
   */
  static async cacheDecimals(
    tokenName: string,
    provider: Provider
  ): Promise<number> {
    const network = await eth.getProviderNetwork(provider);
    const token = typechain.IERC20__factory.connect(
      Mangrove.getAddress(tokenName, network.name),
      provider
    );
    const decimals = await token.decimals();
    this.setDecimals(tokenName, decimals);
    return decimals;
  }
}<|MERGE_RESOLUTION|>--- conflicted
+++ resolved
@@ -1,11 +1,7 @@
 import { addresses, decimals as loadedDecimals } from "./constants";
 import * as eth from "./eth";
-<<<<<<< HEAD
-import { Market } from "./market";
+import { Market, BookOptions } from "./market";
 import { SimpleMaker } from "./maker";
-=======
-import { BookOptions, Market } from "./market";
->>>>>>> e02f4ea1
 import {
   Provider,
   Signer,
