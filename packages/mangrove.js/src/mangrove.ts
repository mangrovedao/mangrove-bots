import { addresses, decimals as loadedDecimals } from "./constants";
import * as eth from "./eth";
import Market from "./market";
import Maker from "./maker";
import { typechain, Provider, Signer } from "./types";
import { Bigish } from "./types";
import MgvToken from "./mgvtoken";

import Big from "big.js";
import * as ethers from "ethers";
import { TransactionResponse } from "@ethersproject/providers";
Big.prototype[Symbol.for("nodejs.util.inspect.custom")] =
  Big.prototype.toString;

/* Prevent directly calling Mangrove constructor
   use Mangrove.connect to make sure the network is reached during construction */
let canConstructMangrove = false;

import type { Awaited } from "ts-essentials";
<<<<<<< HEAD
export type rawConfig = Awaited<
  ReturnType<Types.Typechain.MgvReader["functions"]["config"]>
>;

export type localConfig = {
  active: boolean;
  fee: number;
  density: Big;
  offer_gasbase: number;
  lock: boolean;
  best: number;
  last: number;
};

export type globalConfig = {
  monitor: string;
  useOracle: boolean;
  notify: boolean;
  gasprice: number;
  gasmax: number;
  dead: boolean;
};

export class Mangrove {
  _provider: Types.Provider;
  _signer: Types.Signer;
  _network: Types.Eth.ProviderNetwork;
=======
// eslint-disable-next-line @typescript-eslint/no-namespace
namespace Mangrove {
  export type rawConfig = Awaited<
    ReturnType<typechain.MgvReader["functions"]["config"]>
  >;

  export type localConfig = {
    active: boolean;
    fee: number;
    density: Big;
    overhead_gasbase: number;
    offer_gasbase: number;
    lock: boolean;
    best: number;
    last: number;
  };

  export type globalConfig = {
    monitor: string;
    useOracle: boolean;
    notify: boolean;
    gasprice: number;
    gasmax: number;
    dead: boolean;
  };
}

class Mangrove {
  _provider: Provider;
  _signer: Signer;
  _network: eth.ProviderNetwork;
>>>>>>> 65d05dbf
  _readOnly: boolean;
  _address: string;
  contract: typechain.Mangrove;
  readerContract: typechain.MgvReader;
  cleanerContract: typechain.MgvCleaner;
  oracleContract: typechain.MgvOracle;
  static typechain = typechain;

  /**
   * Creates an instance of the Mangrove Typescript object
   *
   * @param {object} [options] Optional provider options.
   *
   * @example
   * ```
   * const mgv = await require('mangrove.js').connect(options); // web browser
   * ```
   *
   * if options is a string `s`, it is considered to be {provider:s}
   * const mgv = await require('mangrove.js').connect('http://127.0.0.1:8545'); // HTTP provider
   *
   * Options:
   * * privateKey: `0x...`
   * * mnemonic: `horse battery ...`
   * * path: `m/44'/60'/0'/...`
   * * provider: url, provider object, or chain string
   *
   * @returns {Mangrove} Returns an instance mangrove.js
   */

  static async connect(
    options: eth.CreateSignerOptions | string = {}
  ): Promise<Mangrove> {
    if (typeof options === "string") {
      options = { provider: options };
    }

    const { readOnly, signer } = await eth._createSigner(options); // returns a provider equipped signer
    const network = await eth.getProviderNetwork(signer.provider);
    canConstructMangrove = true;
    const mgv = new Mangrove({
      signer: signer,
      network: network,
      readOnly,
    });
    canConstructMangrove = false;
    return mgv;
  }

  disconnect(): void {
    this._provider.removeAllListeners();
  }
  //TODO types in module namespace with same name as class
  //TODO remove _prefix on public properties

  constructor(params: {
    signer: Signer;
    network: eth.ProviderNetwork;
    readOnly: boolean;
  }) {
    if (!canConstructMangrove) {
      throw Error(
        "Mangrove.js must be initialized async with Mangrove.connect (constructors cannot be async)"
      );
    }
    // must always pass a provider-equipped signer
    this._provider = params.signer.provider;
    this._signer = params.signer;
    this._network = params.network;
    this._readOnly = params.readOnly;
    this._address = Mangrove.getAddress("Mangrove", this._network.name);
    this.contract = typechain.Mangrove__factory.connect(
      this._address,
      this._signer
    );
    const readerAddress = Mangrove.getAddress("MgvReader", this._network.name);
    this.readerContract = typechain.MgvReader__factory.connect(
      readerAddress,
      this._signer
    );
    const cleanerAddress = Mangrove.getAddress(
      "MgvCleaner",
      this._network.name
    );
    this.cleanerContract = typechain.MgvCleaner__factory.connect(
      cleanerAddress,
      this._signer
    );
    const oracleAddress = Mangrove.getAddress("MgvOracle", this._network.name);
    this.oracleContract = typechain.MgvOracle__factory.connect(
      oracleAddress,
      this._signer
    );
  }
  /* Instance */
  /************** */

  /* Get Market object. 
     Argument of the form `{base,quote}` where each is a string.
     To set your own token, use `setDecimals` and `setAddress`.
  */
  async market(params: {
    base: string;
    quote: string;
    bookOptions?: Market.BookOptions;
  }): Promise<Market> {
    return await Market.connect({ ...params, mgv: this });
  }

  async fundSelf(amount: Bigish): Promise<TransactionResponse> {
    return this.fund(await this._signer.getAddress(), amount);
  }

  fund(address: string, amount: Bigish): Promise<TransactionResponse> {
    return this.contract["fund(address)"](address, {
      value: this.toUnits(amount, 18),
    });
  }

  /* Get Maker object. 
     Argument of the form `{base,quote}` where each is a string.
     To set your own token, use `setDecimals` and `setAddress`.
  */
  async MakerConnect(params: {
    address: string;
    base: string;
    quote: string;
  }): Promise<Maker> {
    return await Maker.connect({ ...params, mgv: this });
  }

  /* Return MgvToken instance tied to mangrove object. */
  token(name: string): MgvToken {
    return new MgvToken(name, this);
  }

  /**
   * Read a contract address on the current network.
   */
  getAddress(name: string): string {
    return Mangrove.getAddress(name, this._network.name || "mainnet");
  }

  /**
   * Set a contract address on the current network.
   */
  setAddress(name: string, address: string): void {
    Mangrove.setAddress(name, address, this._network.name || "mainnet");
  }

  /**
   * Read decimals for `tokenName`.
   * To read decimals off the chain, use `fetchDecimals`.
   */
  getDecimals(tokenName: string): number {
    return Mangrove.getDecimals(tokenName);
  }

  /**
   * Set decimals for `tokenName`.
   */
  setDecimals(tokenName: string, decimals: number): void {
    Mangrove.setDecimals(tokenName, decimals);
  }

  /**
   * Read chain for decimals of `tokenName` on current network and save them.
   */
  async fetchDecimals(tokenName: string): Promise<number> {
    return Mangrove.fetchDecimals(tokenName, this._provider);
  }

  /** Convert public token amount to internal token representation.
   *
   * if `nameOrDecimals` is a string, it is interpreted as a token name. Otherwise
   * it is the number of decimals.
   *
   *  @example
   *  ```
   *  mgv.toUnits(10,"USDC") // 10e6 as ethers.BigNumber
   *  mgv.toUnits(10,6) // 10e6 as ethers.BigNumber
   *  ```
   */
  toUnits(amount: Bigish, nameOrDecimals: string | number): ethers.BigNumber {
    let decimals;
    if (typeof nameOrDecimals === "number") {
      decimals = nameOrDecimals;
    } else {
      decimals = this.getDecimals(nameOrDecimals);
    }
    return ethers.BigNumber.from(Big(10).pow(decimals).mul(amount).toFixed(0));
  }

  /** Convert internal token amount to public token representation.
   *
   * if `nameOrDecimals` is a string, it is interpreted as a token name. Otherwise
   * it is the number of decimals.
   *
   *  @example
   *  ```
   *  mgv.fromUnits("1e19","DAI") // 10
   *  mgv.fromUnits("1e19",18) // 10
   *  ```
   */
  fromUnits(
    amount: number | string | ethers.BigNumber,
    nameOrDecimals: string | number
  ): Big {
    let decimals;
    if (typeof nameOrDecimals === "number") {
      decimals = nameOrDecimals;
    } else {
      decimals = this.getDecimals(nameOrDecimals);
    }
    if (amount instanceof ethers.BigNumber) {
      amount = amount.toString();
    }
    return Big(amount).div(Big(10).pow(decimals));
  }

  /** Provision available at mangrove for address, in ethers */
  async balanceOf(address: string): Promise<Big> {
    const bal = await this.contract.balanceOf(address);
    return this.fromUnits(bal, 18);
  }

  /**
   * Return global Mangrove config
   */
  // eslint-disable-next-line @typescript-eslint/explicit-module-boundary-types
  async config(): Promise<Mangrove.globalConfig> {
    const config = await this.readerContract.config(
      ethers.constants.AddressZero,
      ethers.constants.AddressZero
    );
    return {
      monitor: config.global.monitor,
      useOracle: config.global.useOracle,
      notify: config.global.notify,
      gasprice: config.global.gasprice.toNumber(),
      gasmax: config.global.gasmax.toNumber(),
      dead: config.global.dead,
    };
  }

  /**
   *
   */
  prettyPrint(book: Market.MarketBook): void {
    console.table(book.asks, ["maker", "gives", "volume", "price"]);
    console.table(book.bids, ["maker", "wants", "volume", "price"]);
  }

  /* Static */
  /********** */

  /**
   * Read all contract addresses on the given network.
   */
  static getAllAddresses(network: string): [string, string][] {
    if (!addresses[network]) {
      throw Error(`No addresses for network ${network}.`);
    }

    return Object.entries(addresses[network]);
  }

  /**
   * Read a contract address on a given network.
   */
  static getAddress(name: string, network: string): string {
    if (!addresses[network]) {
      throw Error(`No addresses for network ${network}.`);
    }

    if (!addresses[network][name]) {
      throw Error(`No address for ${name} on network ${network}.`);
    }

    return addresses[network]?.[name] as string;
  }

  /**
   * Set a contract address on the given network.
   */
  static setAddress(name: string, address: string, network: string): void {
    if (!addresses[network]) {
      addresses[network] = {};
    }
    addresses[network][name] = address;
  }

  /**
   * Read decimals for `tokenName` on given network.
   * To read decimals directly onchain, use `fetchDecimals`.
   */
  static getDecimals(tokenName: string): number {
    if (typeof loadedDecimals[tokenName] !== "number") {
      throw Error(`No decimals on record for token ${tokenName}`);
    }

    return loadedDecimals[tokenName] as number;
  }

  /**
   * Set decimals for `tokenName` on current network.
   */
  static setDecimals(tokenName: string, dec: number): void {
    loadedDecimals[tokenName] = dec;
  }

  /**
   * Read chain for decimals of `tokenName` on current network and save them
   */
  static async fetchDecimals(
    tokenName: string,
    provider: Provider
  ): Promise<number> {
    const network = await eth.getProviderNetwork(provider);
    const token = typechain.IERC20__factory.connect(
      Mangrove.getAddress(tokenName, network.name),
      provider
    );
    const decimals = await token.decimals();
    this.setDecimals(tokenName, decimals);
    return decimals;
  }
}

export default Mangrove;<|MERGE_RESOLUTION|>--- conflicted
+++ resolved
@@ -17,46 +17,16 @@
 let canConstructMangrove = false;
 
 import type { Awaited } from "ts-essentials";
-<<<<<<< HEAD
-export type rawConfig = Awaited<
-  ReturnType<Types.Typechain.MgvReader["functions"]["config"]>
->;
-
-export type localConfig = {
-  active: boolean;
-  fee: number;
-  density: Big;
-  offer_gasbase: number;
-  lock: boolean;
-  best: number;
-  last: number;
-};
-
-export type globalConfig = {
-  monitor: string;
-  useOracle: boolean;
-  notify: boolean;
-  gasprice: number;
-  gasmax: number;
-  dead: boolean;
-};
-
-export class Mangrove {
-  _provider: Types.Provider;
-  _signer: Types.Signer;
-  _network: Types.Eth.ProviderNetwork;
-=======
 // eslint-disable-next-line @typescript-eslint/no-namespace
 namespace Mangrove {
   export type rawConfig = Awaited<
-    ReturnType<typechain.MgvReader["functions"]["config"]>
+    ReturnType<typechain.Mangrove["functions"]["configInfo"]>
   >;
 
   export type localConfig = {
     active: boolean;
     fee: number;
     density: Big;
-    overhead_gasbase: number;
     offer_gasbase: number;
     lock: boolean;
     best: number;
@@ -77,7 +47,6 @@
   _provider: Provider;
   _signer: Signer;
   _network: eth.ProviderNetwork;
->>>>>>> 65d05dbf
   _readOnly: boolean;
   _address: string;
   contract: typechain.Mangrove;
@@ -309,7 +278,7 @@
    */
   // eslint-disable-next-line @typescript-eslint/explicit-module-boundary-types
   async config(): Promise<Mangrove.globalConfig> {
-    const config = await this.readerContract.config(
+    const config = await this.contract.configInfo(
       ethers.constants.AddressZero,
       ethers.constants.AddressZero
     );
