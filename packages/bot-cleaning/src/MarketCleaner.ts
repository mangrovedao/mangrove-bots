--- conflicted
+++ resolved
@@ -156,17 +156,6 @@
         this.#whitelistedDustCleaningMaker &&
         this.#whitelistedDustCleaningMaker.has(offer.maker.toLowerCase())
       ) {
-<<<<<<< HEAD
-        const outboundTkn =
-          ba == "bids" ? semibook.market.quote : semibook.market.base;
-
-        const takerWants = new Big(1).div(
-          new Big(10).pow(outboundTkn.decimals)
-        );
-
-        cleaningPromises.push(
-          this.#cleanOffer(offer, ba, gasPrice, takerWants, contextInfo) // takerWants: outboundTkn, takerGives: inboundTkn
-=======
         const cleaningParams = cleanUsingMinimalAmountOfFunds(
           semibook.market,
           ba,
@@ -179,10 +168,8 @@
             ba,
             gasPrice,
             cleaningParams.takerWants,
-            cleaningParams.takerGives,
             contextInfo
           ) // takerWants: outboundTkn, takerGives: inboundTkn
->>>>>>> 723fe0e9
         );
       } else {
         if (shouldOnlyCleanWhitelisted) {
@@ -255,9 +242,9 @@
     const raw = await this.#market.getRawCleanParams({
       ba: ba,
       targets: this.#createCollectParams(offer, takerWants),
+      taker: this.#takerToImpersonate,
     });
 
-<<<<<<< HEAD
     return this.#market.mgv.contract.callStatic
       .cleanByImpersonation(
         {
@@ -269,25 +256,6 @@
         raw.taker
       )
       .then(async ({ successes, bounty }) => {
-=======
-    const call = this.#takerToImpersonate
-      ? this.#market.mgv.cleanerContract.callStatic.collectByImpersonation(
-          raw.outboundTkn,
-          raw.inboundTkn,
-          raw.targets,
-          raw.fillWants,
-          this.#takerToImpersonate
-        )
-      : this.#market.mgv.cleanerContract.callStatic.collect(
-          raw.outboundTkn,
-          raw.inboundTkn,
-          raw.targets,
-          raw.fillWants
-        );
-
-    return call
-      .then((bounty) => {
->>>>>>> 723fe0e9
         logger.debug("Static collect of offer succeeded", {
           base: this.#market.base.name,
           quote: this.#market.quote.name,
@@ -341,10 +309,10 @@
       });
     }
 
-<<<<<<< HEAD
     const raw = await this.#market.getRawCleanParams({
       ba: ba,
       targets: this.#createCollectParams(offer, takerWants),
+      taker: this.#takerToImpersonate,
     });
 
     const gasEstimate =
@@ -364,53 +332,15 @@
       gasLimit: gasEstimateWithBuffer,
     };
 
-    // const cleanPromises = await this.#market.mgv.contract.cleanByImpersonation(
-    //   {
-    //     outbound_tkn: raw.outboundTkn,
-    //     inbound_tkn: raw.inboundTkn,
-    //     tickSpacing: this.#market.tickSpacing,
-    //   },
-    //   raw.targets,
-    //   raw.taker,
-    //   txOverrides
-    // );
-
-    const cleanPromises = await this.#market.clean(
-      {
-        ba: ba,
-        targets: this.#createCollectParams(offer, takerWants),
-      },
-      txOverrides
-    );
-
-    return cleanPromises.result
-=======
-    const raw = await this.#market.getRawSnipeParams({
-      ba: ba,
-      targets: this.#createCollectParams(offer, takerWants, takerGives),
-      requireOffersToFail: true,
-      fillWants: false,
-    });
-
-    const call = this.#takerToImpersonate
-      ? this.#market.mgv.cleanerContract.collectByImpersonation(
-          raw.outboundTkn,
-          raw.inboundTkn,
-          raw.targets,
-          raw.fillWants,
-          this.#takerToImpersonate,
-          txOverrides
-        )
-      : this.#market.mgv.cleanerContract.collect(
-          raw.outboundTkn,
-          raw.inboundTkn,
-          raw.targets,
-          raw.fillWants,
-          txOverrides
-        );
-
-    return call
->>>>>>> 723fe0e9
+    return this.#market
+      .clean(
+        {
+          ba: ba,
+          targets: this.#createCollectParams(offer, takerWants),
+          taker: this.#takerToImpersonate,
+        },
+        txOverrides
+      )
       .then((result) => {
         logger.info("Successfully cleaned offer", {
           base: this.#market.base.name,
@@ -505,14 +435,8 @@
     gasPrice: BigNumber,
     takerWants: Big
   ): Promise<OfferCleaningEstimates> {
-<<<<<<< HEAD
     const gas = await this.#estimateGas(offer, ba, takerWants);
-    const totalCost = gas.mul(gasPrice);
-=======
-    const gas = await this.#estimateGas(offer, ba, takerWants, takerGives);
-
     const totalCost = gas.mul(gasPrice).mul(1 - this.#allowedLostPercentage);
->>>>>>> 723fe0e9
     const netResult = bounty.sub(totalCost);
     return {
       bounty,
@@ -537,8 +461,8 @@
     const raw = await this.#market.getRawCleanParams({
       ba: ba,
       targets: this.#createCollectParams(offer, takerWants),
+      taker: this.#takerToImpersonate,
     });
-<<<<<<< HEAD
     const gasEstimate =
       await this.#market.mgv.contract.estimateGas.cleanByImpersonation(
         {
@@ -549,26 +473,6 @@
         raw.targets,
         raw.taker
       );
-=======
-
-    const call = this.#takerToImpersonate
-      ? this.#market.mgv.cleanerContract.estimateGas.collectByImpersonation(
-          raw.outboundTkn,
-          raw.inboundTkn,
-          raw.targets,
-          raw.fillWants,
-          this.#takerToImpersonate
-        )
-      : this.#market.mgv.cleanerContract.estimateGas.collect(
-          raw.outboundTkn,
-          raw.inboundTkn,
-          raw.targets,
-          raw.fillWants
-        );
-
-    const gasEstimate = await call;
-
->>>>>>> 723fe0e9
     return gasEstimate;
   }
 }