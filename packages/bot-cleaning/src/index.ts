/**
 * A simple cleaning bot for Mangrove which monitors select markets and
 * snipes and collects the bounty of offers that fail.
 * @module
 */

import { BaseProvider } from "@ethersproject/providers";
import { Wallet } from "@ethersproject/wallet";
import {
  configUtils,
  ConfigUtils,
  ExitCode,
  LatestMarketActivity,
  Setup,
} from "@mangrovedao/bot-utils";
import Mangrove, { enableLogging } from "@mangrovedao/mangrove.js";
import { AsyncTask, SimpleIntervalJob, ToadScheduler } from "toad-scheduler";
import { MarketCleaner } from "./MarketCleaner";
import config from "./util/config";
import { logger } from "./util/logger";

type MarketPair = { base: string; quote: string };

enableLogging();

const scheduler = new ToadScheduler();
const setup = new Setup(config);
const configUtil = new ConfigUtils(config);

function createAsyncMarketCleaner(
  mgv: Mangrove,
  marketCleanerMap: Map<MarketPair, MarketCleaner>,
  scheduler: ToadScheduler,
  whitelistedCleanOnly: boolean
) {
  return new AsyncTask(
    "cleaning bot task",
    async () => {
      const block = mgv.reliableProvider.blockManager.getLastBlock();
      const contextInfo = `block#=${block.number}`;

      setup.latestActivity.latestBlock = block;
      setup.latestActivity.lastActive = new Date().toISOString();

      logger.debug("Scheduled bot task running...", { contextInfo });
      await setup.exitIfMangroveIsKilled(mgv, contextInfo, scheduler);

      const cleaningPromises = [];
      for (const marketCleaner of marketCleanerMap.values()) {
        cleaningPromises.push(
          marketCleaner.clean(whitelistedCleanOnly, contextInfo)
        );
      }
      await Promise.allSettled(cleaningPromises);
    },
    (err: Error) => {
      logger.error(err);
      setup.stopAndExit(ExitCode.ErrorInAsyncTask, scheduler);
    }
  );
}

async function botFunction(mgv: Mangrove, signer?: Wallet) {
  const botConfig = configUtil.getAndValidateConfig();

  /* bot specific config */
  const whitelistedAddreses = config.get<string[]>(
    "addressesWithDustCleaningWhitelist"
  );
  if (!whitelistedAddreses) {
    throw new Error("No whitelistedAddreses list");
  }

  const whitelistedRunEveryXMinutes = config.get<number>(
    "whitelistedRunEveryXMinutes"
  );
  if (!whitelistedRunEveryXMinutes) {
    throw new Error("whitelistedRunEveryXMinutes is missing");
  }

  const latestMarketActivities: LatestMarketActivity[] = [];
  setup.latestActivity.markets = latestMarketActivities;

  const marketConfigs = botConfig.markets;
  const marketCleanerMap = new Map<MarketPair, MarketCleaner>();
  for (const marketConfig of marketConfigs) {
    const [base, quote] = marketConfig;
    const market = await mgv.market({
      base: base,
      quote: quote,
      bookOptions: { maxOffers: 200 },
    });

    // Create object for tracking latest activity
    const latestMarketActivity = {
      base,
      quote,
      latestBlock: undefined,
      lastActive: undefined,
    };
    latestMarketActivities.push(latestMarketActivity);

    marketCleanerMap.set(
      { base: market.base.name, quote: market.quote.name },
<<<<<<< HEAD
      new MarketCleaner(market, mgv.provider, latestMarketActivity)
=======
      new MarketCleaner(
        market,
        provider,
        latestMarketActivity,
        new Set(whitelistedAddreses.map((addr) => addr.toLowerCase()))
      )
>>>>>>> a755f654
    );
  }

  // create and schedule task
  logger.info(`Running bot every ${botConfig.runEveryXMinutes} minutes.`, {
    data: { runEveryXMinutes: botConfig.runEveryXMinutes },
  });

  const task = createAsyncMarketCleaner(
    mgv,
    marketCleanerMap,
    scheduler,
    false
  );
  const whiteListedTask = createAsyncMarketCleaner(
    mgv,
    marketCleanerMap,
    scheduler,
    true
  );

  const job = new SimpleIntervalJob(
    {
      minutes: botConfig.runEveryXMinutes,
      runImmediately: true,
    },
    task
  );

  const whitelistedJob = new SimpleIntervalJob(
    {
      minutes: whitelistedRunEveryXMinutes,
      runImmediately: false,
    },
    whiteListedTask
  );

  scheduler.addSimpleIntervalJob(job);
  scheduler.addSimpleIntervalJob(whitelistedJob);
}

const main = async () => {
  await setup.startBot("cleaner bot", botFunction, scheduler);
};

main().catch((e) => {
  logger.error(e);
  setup.stopAndExit(ExitCode.ExceptionInMain, scheduler);
});<|MERGE_RESOLUTION|>--- conflicted
+++ resolved
@@ -4,10 +4,8 @@
  * @module
  */
 
-import { BaseProvider } from "@ethersproject/providers";
 import { Wallet } from "@ethersproject/wallet";
 import {
-  configUtils,
   ConfigUtils,
   ExitCode,
   LatestMarketActivity,
@@ -102,16 +100,12 @@
 
     marketCleanerMap.set(
       { base: market.base.name, quote: market.quote.name },
-<<<<<<< HEAD
-      new MarketCleaner(market, mgv.provider, latestMarketActivity)
-=======
       new MarketCleaner(
         market,
-        provider,
+        mgv.provider,
         latestMarketActivity,
         new Set(whitelistedAddreses.map((addr) => addr.toLowerCase()))
       )
->>>>>>> a755f654
     );
   }
 
