import { logger } from "./util/logger";
<<<<<<< HEAD
import { Market } from "@giry/mangrove.js/dist/nodejs/market";
import { Offer } from "@giry/mangrove.js/dist/nodejs/types";
import { MgvToken } from "@giry/mangrove.js/dist/nodejs/mgvtoken";
=======
import { Market } from "@giry/mangrove-js/dist/nodejs/market";
import { Offer } from "@giry/mangrove-js/dist/nodejs/types";
>>>>>>> abdaad96
import { Provider } from "@ethersproject/providers";
import { BigNumber, BigNumberish } from "ethers";

type OfferCleaningEstimates = {
  bounty: BigNumber; // wei
  gas: BigNumber;
  gasPrice: BigNumber; // wei
  minerTipPerGas: BigNumber; // wei
  totalCost: BigNumber; // wei
  netResult: BigNumber; // wei
};

// FIXME Move to mangrove.js
export type BA = "bids" | "asks";

// FIXME move to Mangrove.js
const maxWantsOrGives = BigNumber.from(2).pow(96).sub(1);
const maxGasReq = BigNumber.from(2).pow(256).sub(1);

/**
 * A cleaner class for a single Mangrove market which snipes offers that fail and collects the bounty.
 *
 * The following strategy is used:
 * - Offers are simulated using `callStatic`.
 * - Snipes with `takerGives = 0` are used for simplicity. Thus, offers that only fail for non-zero trades will not be cleaned. A more sophisticated implementation might use flashloans or similar to clean such offers.
 * - Profitability of cleaning is currently not taken into account, i.e. any failing offer will be cleaned even though the gas costs may outweigh the bounty. Some code for estimating profitability, however, is present and is expected to be completed at a later stage.
 */
export class MarketCleaner {
  #market: Market;
  #provider: Provider;
  #isCleaning: boolean;

  /**
   * Constructs a cleaner for the given Mangrove market which will use the given provider for queries and transactions.
   * @param market The Mangrove market to clean.
   * @param provider The provider to use for queries and transactions.
   */
  constructor(market: Market, provider: Provider) {
    this.#market = market;
    this.#provider = provider;

    this.#isCleaning = false;

    logger.info("Initalized market cleaner", {
      base: this.#market.base.name,
      quote: this.#market.quote.name,
      contextInfo: "init",
    });
  }

  /**
   * Clean the offer lists of the market.
   * @param contextInfo Context information that is included in logs.
   * @returns A promise that fulfills when all offers have been evaluated and all cleaning transactions have been mined.
   */
  public async clean(contextInfo?: string): Promise<void> {
    // TODO non-thread safe reentrancy lock - is this is an issue in JS?
    if (this.#isCleaning) {
      logger.debug("Already cleaning so ignoring request to clean", {
        base: this.#market.base.name,
        quote: this.#market.quote.name,
        contextInfo: contextInfo,
      });

      return;
    }

    // Wrap in a try-finally to ensure #isCleaning is reset to false
    try {
      this.#isCleaning = true;

      // FIXME this should be a property/method on Market
      if (!(await this.#isMarketOpen())) {
        logger.warn(`Market is closed so ignoring request to clean`, {
          base: this.#market.base.name,
          quote: this.#market.quote.name,
          contextInfo: contextInfo,
        });
        return;
      }

      logger.info("Cleaning market", {
        base: this.#market.base.name,
        quote: this.#market.quote.name,
        contextInfo: contextInfo,
      });

      // TODO I think this is not quite EIP-1559 terminology - should fix
      const gasPrice = await this.#estimateGasPrice(this.#provider);
      const minerTipPerGas = this.#estimateMinerTipPerGas(
        this.#provider,
        contextInfo
      );

      const { asks, bids } = this.#market.book();
      logger.info("Order book retrieved", {
        base: this.#market.base.name,
        quote: this.#market.quote.name,
        contextInfo: contextInfo,
        data: {
          asksCount: asks.length,
          bidsCount: bids.length,
        },
      });

      const asksCleaningPromise = this.#cleanOfferList(
        asks,
        "asks",
        gasPrice,
        minerTipPerGas,
        contextInfo
      );
      const bidsCleaningPromise = this.#cleanOfferList(
        bids,
        "bids",
        gasPrice,
        minerTipPerGas,
        contextInfo
      );
      await Promise.all([asksCleaningPromise, bidsCleaningPromise]);
    } finally {
      this.#isCleaning = false;
    }
  }

  async #isMarketOpen(): Promise<boolean> {
    // FIXME the naming of the config properties is confusing. Maybe asksLocalConfig or similar?
    const { asks, bids } = await this.#market.config();
    return asks.active && bids.active;
  }

  async #cleanOfferList(
    offerList: Offer[],
    ba: BA,
    gasPrice: BigNumber,
    minerTipPerGas: BigNumber,
    contextInfo?: string
  ): Promise<void[]> {
    const cleaningPromises: Promise<void>[] = [];
    for (const offer of offerList) {
      cleaningPromises.push(
        this.#cleanOffer(offer, ba, gasPrice, minerTipPerGas, contextInfo)
      );
    }
    return Promise.all(cleaningPromises);
  }

  async #cleanOffer(
    offer: Offer,
    ba: BA,
    gasPrice: BigNumber,
    minerTipPerGas: BigNumber,
    contextInfo?: string
  ): Promise<void> {
    const { willOfferFail, bounty } = await this.#willOfferFail(
      offer,
      ba,
      contextInfo
    );
    if (!willOfferFail || bounty === undefined || bounty.eq(0)) {
      return;
    }

    const estimates = await this.#estimateCostsAndGains(
      offer,
      ba,
      bounty,
      gasPrice,
      minerTipPerGas
    );
    logger.debug("Collecting offer regardless of profitability", {
      base: this.#market.base.name,
      quote: this.#market.quote.name,
      ba: ba,
      offer: offer,
      contextInfo: contextInfo,
      data: { estimates },
    });
    // TODO When profitability estimation is complete, uncomment the following and remove the above logging.
    // if (estimates.netResult.gt(0)) {
    //   logger.info("Identified offer that is profitable to clean", {
    //     base: this.#market.base.name,
    //     quote: this.#market.quote.name,
    //     ba: ba,
    //     offer: offer,
    //     data: { estimates },
    //   });
    //   // TODO Do we have the liquidity to do the snipe?
    //   //    - If we're trading 0 (zero) this is just the gas, right?
    await this.#collectOffer(offer, ba, contextInfo);
    // }
  }

  async #willOfferFail(
    offer: Offer,
    ba: BA,
    contextInfo?: string
  ): Promise<{ willOfferFail: boolean; bounty?: BigNumber }> {
    // FIXME move to mangrove.js API
    return this.#market.mgv.cleanerContract.callStatic
      .collect(...this.#createCollectParams(ba, offer))
      .then((bounty) => {
        logger.debug("Static collect of offer succeeded", {
          base: this.#market.base.name,
          quote: this.#market.quote.name,
          ba: ba,
          offer: offer,
          contextInfo: contextInfo,
          data: { bounty },
        });
        return { willOfferFail: true, bounty: bounty };
      })
      .catch((e) => {
        logger.debug("Static collect of offer failed", {
          base: this.#market.base.name,
          quote: this.#market.quote.name,
          ba: ba,
          offer: offer,
          contextInfo: contextInfo,
          data: e,
        });
        return { willOfferFail: false };
      });
  }

  async #collectOffer(
    offer: Offer,
    ba: BA,
    contextInfo?: string
  ): Promise<void> {
    logger.debug("Cleaning offer", {
      base: this.#market.base.name,
      quote: this.#market.quote.name,
      ba: ba,
      offer: offer,
      contextInfo: contextInfo,
    });

    // FIXME move to mangrove.js API
    return this.#market.mgv.cleanerContract
      .collect(...this.#createCollectParams(ba, offer))
      .then((tx) => tx.wait())
      .then((txReceipt) => {
        logger.info("Successfully cleaned offer", {
          base: this.#market.base.name,
          quote: this.#market.quote.name,
          ba: ba,
          offerId: offer.id,
          contextInfo: contextInfo,
        });
        logger.debug("Details for cleaned offer", {
          base: this.#market.base.name,
          quote: this.#market.quote.name,
          ba: ba,
          offer: offer,
          contextInfo: contextInfo,
          data: { txReceipt },
        });
      })
      .catch((e) => {
        logger.warn("Cleaning of offer failed", {
          base: this.#market.base.name,
          quote: this.#market.quote.name,
          ba: ba,
          offerId: offer.id,
          contextInfo: contextInfo,
        });
        logger.debug("Details for failed cleaning", {
          base: this.#market.base.name,
          quote: this.#market.quote.name,
          ba: ba,
          offer: offer,
          contextInfo: contextInfo,
          data: e,
        });
      });
  }

  #createCollectParams(
    ba: BA,
    offer: Offer
  ): [
    string,
    string,
    [BigNumberish, BigNumberish, BigNumberish, BigNumberish][],
    boolean
  ] {
    const { outbound_tkn, inbound_tkn } = this.#market.getOutboundInbound(ba);
    return [
      outbound_tkn.address,
      inbound_tkn.address,
      [[offer.id, 0, 0, maxGasReq]], // (offer id, taker wants, taker gives, gas requirement)
      false,
    ];
    // FIXME 2021-12-01: The below result may have been affected by wrong order of inbound/outbound tokens
    // FIXME The following are the result of different strategies per 2021-10-26:
    // WORKS:
    //   inbound_tkn.address,
    //   outbound_tkn.address,
    //   [[offer.id, 0, 0, maxGasReq]], // (offer id, taker wants, taker gives, gas requirement)
    //   false,
    //
    // WORKS:
    //   inbound_tkn.address,
    //   outbound_tkn.address,
    //   [[offer.id, 0, 0, maxGasReq]], // (offer id, taker wants, taker gives, gas requirement)
    //   true,
    //
    // WORKS: This works, though I think Adrien said the last argument should be `false` ?
    //   inbound_tkn.address,
    //   outbound_tkn.address,
    //   [[offer.id, 0, maxWantsOrGives, maxGasReq]], // (offer id, taker wants, taker gives, gas requirement)
    //   true,
    //
    // FAILS: This worked in week 41, but no longer - how come? This is the strategy Adrien recommended
    //   inbound_tkn.address,
    //   outbound_tkn.address,
    //   [[offer.id, 0, maxWantsOrGives, maxGasReq]], // (offer id, taker wants, taker gives, gas requirement)
    //   false,
    //
    // WEIRD: The following succeeds in the call to MgvCleaner, but does not remove the offer nor yield any bounty - why is that?
    //   inbound_tkn.address,
    //   outbound_tkn.address,
    //   [[offer.id, maxWantsOrGives, 0, maxGasReq]], // (offer id, taker wants, taker gives, gas requirement)
    //   false,
    //
    // WEIRD: The following succeeds in the call to MgvCleaner, but does not remove the offer nor yield any bounty - why is that?
    //   inbound_tkn.address,
    //   outbound_tkn.address,
    //   [[offer.id, maxWantsOrGives, 0, maxGasReq]], // (offer id, taker wants, taker gives, gas requirement)
    //   true,
  }

  async #estimateCostsAndGains(
    offer: Offer,
    ba: BA,
    bounty: BigNumber,
    gasPrice: BigNumber,
    minerTipPerGas: BigNumber
  ): Promise<OfferCleaningEstimates> {
    const gas = await this.#estimateGas(offer, ba);
    const totalCost = gas.mul(gasPrice.add(minerTipPerGas));
    const netResult = bounty.sub(totalCost);
    return {
      bounty,
      gas,
      gasPrice,
      minerTipPerGas,
      totalCost,
      netResult,
    };
  }

  async #estimateGasPrice(provider: Provider): Promise<BigNumber> {
    const gasPrice = await provider.getGasPrice();
    return gasPrice;
  }

  #estimateMinerTipPerGas(provider: Provider, contextInfo?: string): BigNumber {
    // TODO Implement
    logger.debug(
      "Using hard coded miner tip (1) because #estimateMinerTipPerGas is not implemented",
      {
        base: this.#market.base.name,
        quote: this.#market.quote.name,
        contextInfo: contextInfo,
      }
    );
    return BigNumber.from(1);
  }

  async #estimateGas(offer: Offer, ba: BA): Promise<BigNumber> {
    const gasEstimate =
      await this.#market.mgv.cleanerContract.estimateGas.collect(
        ...this.#createCollectParams(ba, offer)
      );
    return gasEstimate;
  }
}<|MERGE_RESOLUTION|>--- conflicted
+++ resolved
@@ -1,12 +1,7 @@
 import { logger } from "./util/logger";
-<<<<<<< HEAD
 import { Market } from "@giry/mangrove.js/dist/nodejs/market";
 import { Offer } from "@giry/mangrove.js/dist/nodejs/types";
 import { MgvToken } from "@giry/mangrove.js/dist/nodejs/mgvtoken";
-=======
-import { Market } from "@giry/mangrove-js/dist/nodejs/market";
-import { Offer } from "@giry/mangrove-js/dist/nodejs/types";
->>>>>>> abdaad96
 import { Provider } from "@ethersproject/providers";
 import { BigNumber, BigNumberish } from "ethers";
 
