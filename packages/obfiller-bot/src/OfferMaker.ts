import { logger } from "./util/logger";
import { sleep } from "@giry/commonlib-js";
<<<<<<< HEAD
import { Market } from "@giry/mangrove.js/dist/nodejs/market";
import { Offer } from "@giry/mangrove.js/dist/nodejs/types";
import { MgvToken } from "@giry/mangrove.js/dist/nodejs/mgvtoken";
=======
import { Market } from "@giry/mangrove-js/dist/nodejs/market";
import { Offer } from "@giry/mangrove-js/dist/nodejs/types";
>>>>>>> abdaad96
import { BigNumberish } from "ethers";
import random from "random";
import Big from "big.js";
import { MakerConfig } from "./MarketConfig";
Big.DP = 20; // precision when dividing
Big.RM = Big.roundHalfUp; // round to nearest

// FIXME Move to mangrove.js
export type BA = "bids" | "asks";

/**
 * An offer maker for a single Mangrove market which posts offers
 * at times following a Poisson distribution.
 *
 * The offers are posted from an EOA and so must be fully provisioned.
 */
export class OfferMaker {
  #market: Market;
  #makerAddress: string;
  #bidProbability: number;
  #lambda: Big;
  #maxQuantity: number;
  #running: boolean;
  #offerRate: number;
  #offerTimeRng: () => number;

  /**
   * Constructs an offer maker for the given Mangrove market.
   * @param market The Mangrove market to post offers on.
   * @param makerAddress The address of the EOA used by this maker.
   * @param makerConfig The parameters to use for this market.
   */
  constructor(market: Market, makerAddress: string, makerConfig: MakerConfig) {
    this.#market = market;
    this.#makerAddress = makerAddress;
    this.#bidProbability = makerConfig.bidProbability;
    this.#lambda = Big(makerConfig.lambda);
    this.#maxQuantity = makerConfig.maxQuantity;

    this.#running = false;

    this.#offerRate = makerConfig.offerRate / 1_000; // Converting the rate to mean # of offers per millisecond
    this.#offerTimeRng = random.uniform(0, 1);

    logger.info("Initalized offer maker", {
      contextInfo: "maker init",
      base: this.#market.base.name,
      quote: this.#market.quote.name,
      data: { makerConfig: makerConfig },
    });
  }

  /**
   * Start creating offers.
   */
  public async start(): Promise<void> {
    this.#running = true;
    const makerAddress = await this.#market.mgv._signer.getAddress();
    logger.info("Starting offer maker", {
      contextInfo: "maker start",
      base: this.#market.base.name,
      quote: this.#market.quote.name,
      data: {
        balanceBase: await this.#market.base.contract.balanceOf(makerAddress),
        balanceQuote: await this.#market.quote.contract.balanceOf(makerAddress),
        marketConfig: await this.#market.config(),
        rawMarketConfig: await this.#market.rawConfig(),
      },
    });

    while (this.#running === true) {
      const delayInMilliseconds = this.#getNextTimeDelay();
      logger.debug(`Sleeping for ${delayInMilliseconds}ms`, {
        contextInfo: "maker",
        base: this.#market.base.name,
        quote: this.#market.quote.name,
        data: { delayInMilliseconds },
      });
      await sleep(delayInMilliseconds);
      await this.#postNewOfferOnBidsOrAsks();
    }
  }

  #getNextTimeDelay(): number {
    return -Math.log(1 - this.#offerTimeRng()) / this.#offerRate;
  }

  /**
   * Stop creating offers.
   */
  public stop(): void {
    this.#running = false;
  }

  async #postNewOfferOnBidsOrAsks(): Promise<void> {
    let ba: BA;
    let offerList: Offer[];
    const book = this.#market.book();
    if (random.float(0, 1) < this.#bidProbability) {
      ba = "bids";
      offerList = book.bids;
    } else {
      ba = "asks";
      offerList = book.asks;
    }
    if (offerList.length === 0) {
      // FIXME this means no activity is generated if there are no offers already on the book
      logger.warn(
        "Offer list is empty so will not generate an offer as no reference price is available",
        {
          contextInfo: "maker",
          base: this.#market.base.name,
          quote: this.#market.quote.name,
          ba: ba,
        }
      );
      return;
    }

    logger.debug("Best offer on book", {
      contextInfo: "maker",
      base: this.#market.base.name,
      quote: this.#market.quote.name,
      ba: ba,
      data: { bestOffer: offerList[0] },
    });

    const price = this.#choosePriceFromExp(
      ba,
      offerList[0].price,
      this.#lambda
    );
    const quantity = Big(random.float(1, this.#maxQuantity));
    await this.#postOffer(ba, quantity, price);
  }

  #choosePriceFromExp(ba: BA, insidePrice: Big, lambda: Big): Big {
    const plug = lambda.mul(random.float(0, 1));

    const price =
      ba === "bids" ? insidePrice.minus(plug) : insidePrice.plus(plug);

    return price.gt(0) ? price : insidePrice;
  }

  async #postOffer(
    ba: BA,
    quantity: Big,
    price: Big,
    gasReq: BigNumberish = 100_000,
    gasPrice: BigNumberish = 1
  ): Promise<void> {
    const { outbound_tkn, inbound_tkn } = this.#market.getOutboundInbound(ba);
    const priceInUnits = inbound_tkn.toUnits(price);
    const quantityInUnits = outbound_tkn.toUnits(quantity);

    const gives = quantity;
    const givesInUnits = outbound_tkn.toUnits(gives);
    const wants = this.#market.getWantsForPrice(ba, gives, price);
    const wantsInUnits = inbound_tkn.toUnits(wants);

    const baseTokenBalance = await this.#market.base.contract.balanceOf(
      this.#makerAddress
    );
    const quoteTokenBalance = await this.#market.quote.contract.balanceOf(
      this.#makerAddress
    );

    logger.debug("Posting offer", {
      contextInfo: "maker",
      base: this.#market.base.name,
      quote: this.#market.quote.name,
      ba: ba,
      data: {
        quantity,
        quantityInUnits: quantityInUnits.toString(),
        price,
        priceInUnits: priceInUnits.toString(),
        gives,
        givesInUnits: givesInUnits.toString(),
        wants,
        wantsInUnits: wantsInUnits.toString(),
        gasReq,
        gasPrice,
        baseTokenBalance: this.#market.base.fromUnits(baseTokenBalance),
        quoteTokenBalance: this.#market.quote.fromUnits(quoteTokenBalance),
      },
    });

    await this.#market.mgv.contract
      .newOffer(
        outbound_tkn.address,
        inbound_tkn.address,
        wantsInUnits,
        givesInUnits,
        gasReq,
        gasPrice,
        0
      )
      .then((tx) => tx.wait())
      .then((txReceipt) => {
        // FIXME We should include the offer ID. mangrove.js Maker.ts will have a function for posting offers that returns the ID, so we should use that once available
        logger.info("Successfully posted offer", {
          contextInfo: "maker",
          base: this.#market.base.name,
          quote: this.#market.quote.name,
          ba: ba,
          data: {
            quantity,
            quantityInUnits: quantityInUnits.toString(),
            price,
            priceInUnits: priceInUnits.toString(),
            gives,
            givesInUnits: givesInUnits.toString(),
            wants,
            wantsInUnits: wantsInUnits.toString(),
            gasReq,
            gasPrice,
          },
        });
        logger.debug("Details for posted offer", {
          contextInfo: "maker",
          base: this.#market.base.name,
          quote: this.#market.quote.name,
          ba: ba,
          data: { txReceipt },
        });
      })
      .catch((e) => {
        logger.warn("Post of offer failed", {
          contextInfo: "maker",
          base: this.#market.base.name,
          quote: this.#market.quote.name,
          ba: ba,
          data: {
            reason: e,
            quantity,
            quantityInUnits: quantityInUnits.toString(),
            price,
            priceInUnits: priceInUnits.toString(),
            gives,
            givesInUnits: givesInUnits.toString(),
            wants,
            wantsInUnits: wantsInUnits.toString(),
            gasReq,
            gasPrice,
          },
        });
      });
  }
}<|MERGE_RESOLUTION|>--- conflicted
+++ resolved
@@ -1,13 +1,8 @@
 import { logger } from "./util/logger";
 import { sleep } from "@giry/commonlib-js";
-<<<<<<< HEAD
 import { Market } from "@giry/mangrove.js/dist/nodejs/market";
 import { Offer } from "@giry/mangrove.js/dist/nodejs/types";
 import { MgvToken } from "@giry/mangrove.js/dist/nodejs/mgvtoken";
-=======
-import { Market } from "@giry/mangrove-js/dist/nodejs/market";
-import { Offer } from "@giry/mangrove-js/dist/nodejs/types";
->>>>>>> abdaad96
 import { BigNumberish } from "ethers";
 import random from "random";
 import Big from "big.js";
