import { CommonLogger } from "./logging/coreLogger";

import Mangrove from "@mangrovedao/mangrove.js";
import { BlockManager } from "@mangrovedao/reliable-event-subscriber";
import { IConfig } from "config";
import http from "http";
import { ToadScheduler } from "toad-scheduler";
import * as log from "./logging/logger";
import {
  StaticJsonRpcProvider,
  WebSocketProvider,
} from "@ethersproject/providers";
import { getDefaultProvider } from "ethers";
import { BaseProvider } from "@ethersproject/providers";
import { Wallet } from "@ethersproject/wallet";
import { NonceManager } from "@ethersproject/experimental";
import { ConfigUtils } from "./util/configUtils";

import express, { Express, Request, Response } from "express";

import { readdirSync, readFileSync } from "fs";
import path, { join } from "path";
import { checkFreshness } from "./checks";

const CHECK_FRESHNESS_INTERVAL_MS = 1000 * 60;

export enum ExitCode {
  Normal = 0,
  UncaughtException = 1,
  UnhandledRejection = 2,
  ExceptionInMain = 3,
  MangroveIsKilled = 4,
  ErrorInAsyncTask = 5,
}

export type BotConfig = {
  markets: [string, string][];
  runEveryXMinutes: number;
};

export type TokenConfig = {
  name: string;
  targetAllowance: number;
};

// ISO 8601
export type timestamp = string;

export type LatestMarketActivity = {
  base: string;
  quote: string;
  latestBlock?: BlockManager.Block;
  lastActive?: timestamp;
};

// The type of data that the /latestActivity endpoint will serve
export type LatestActivity = {
  latestBlock?: BlockManager.Block;
  lastActive?: timestamp;
  markets?: LatestMarketActivity[];
};

// Get name and version of all installed packages
// 1. Get a list of all directories in the `node_modules` folder
const nodeModulesDir = "../../node_modules";
const packageOrScopeNames = readdirSync(nodeModulesDir).filter(
  (name) => !name.startsWith(".")
); // Exclude hidden directories

// 2. Function to read the package.json file and extract name and version
function getPackageInfo(packagePath: string): {
  name: string;
  version: string;
} {
  const packageFile = readFileSync(packagePath, "utf8");
  const { name, version } = JSON.parse(packageFile);
  return { name, version };
}

// Loop through each package or scope and extract the package info
const packageInfos = packageOrScopeNames.flatMap((packageOrScopeName) => {
  if (packageOrScopeName.startsWith("@")) {
    // Scoped package
    const scopeDir = join(nodeModulesDir, packageOrScopeName);
    const scopedPackageNames = readdirSync(scopeDir).filter(
      (name) => !name.startsWith(".")
    ); // Exclude hidden directories

    return scopedPackageNames.map((scopedPackageName) => {
      const packageDir = join(scopeDir, scopedPackageName);
      const packagePath = join(packageDir, "package.json");
      return getPackageInfo(packagePath);
    });
  } else {
    // Unscoped package
    const packageDir = join(nodeModulesDir, packageOrScopeName);
    const packagePath = join(packageDir, "package.json");
    return getPackageInfo(packagePath);
  }
});

export class Setup {
  #config: IConfig;
  logger: CommonLogger;
  configUtils: ConfigUtils;
  server?: http.Server;
  latestActivity: LatestActivity;

  constructor(config: IConfig) {
    this.#config = config;
    this.logger = log.logger(config);
    this.configUtils = new ConfigUtils(config);
    this.latestActivity = {
      latestBlock: undefined,
      lastActive: undefined,
    };
  }

  public async exitIfMangroveIsKilled(
    mgv: Mangrove,
    contextInfo: string,
    scheduler?: ToadScheduler
  ): Promise<void> {
    const globalConfig = await mgv.config();
    // FIXME maybe this should be a property/method on Mangrove.
    if (globalConfig.dead) {
      this.logger.warn("Mangrove is dead, stopping the bot", { contextInfo });
      this.stopAndExit(ExitCode.MangroveIsKilled, scheduler);
    }
  }

  public stopAndExit(exitStatusCode: number, scheduler?: ToadScheduler) {
    // Stop gracefully
    this.logger.info("Stopping and exiting", {
      data: { exitCode: exitStatusCode },
    });
    process.exitCode = exitStatusCode;
    scheduler?.stop();
    this.server?.close();
  }

  public async startBot(
    name: string,
<<<<<<< HEAD
    botFunction: (mgv: Mangrove, signer?: Wallet) => Promise<void>,
    scheduler?: ToadScheduler,
    isHttpBased: boolean = false,
    needPkey: boolean = true
=======
    botFunction: (
      mgv: Mangrove,
      signer: Wallet,
      provider: BaseProvider
    ) => Promise<void>,
    scheduler?: ToadScheduler,
    shouldNotListenToNewEvents: boolean = false
>>>>>>> a755f654
  ) {
    this.logger.info(`Starting ${name}...`, { contextInfo: "init" });

    // Exiting on unhandled rejections and exceptions allows the app platform to restart the bot
    process.on("unhandledRejection", (reason) => {
      this.logger.error("Unhandled Rejection", { data: reason });
      this.stopAndExit(ExitCode.UnhandledRejection, scheduler);
    });

    process.on("uncaughtException", (err) => {
      this.logger.error(`Uncaught Exception: ${err.message}`);
      this.stopAndExit(ExitCode.UncaughtException, scheduler);
    });

    const providerHttpUrl = process.env["RPC_HTTP_URL"];
    const providerWsUrl = process.env["RPC_WS_URL"];
    if (!providerWsUrl && !isHttpBased) {
      throw new Error("No URL for a node has been provided in RPC_WS_URL");
    }
    if (!providerHttpUrl) {
      throw new Error("No URL for a node has been provided in RPC_HTTP_URL");
    }
    const privateKey = process.env["PRIVATE_KEY"];
    if (!privateKey && needPkey) {
      throw new Error("No private key provided in PRIVATE_KEY");
    }

    // In case of a http provider we do not want to query chain id, so we use the Static provider; otherwise, we use the default WebSocketProvider.
    const defaultProvider = getDefaultProvider(providerHttpUrl);
    const provider =
      defaultProvider instanceof WebSocketProvider
        ? defaultProvider
        : new StaticJsonRpcProvider(providerHttpUrl);

    let mgv: Mangrove;
    const providerType = this.configUtils.getProviderType();
<<<<<<< HEAD
=======
    const mgv = await Mangrove.connect({
      signer: nonceManager,
      providerWsUrl: providerType == "http" ? undefined : providerWsUrl,
      shouldNotListenToNewEvents: shouldNotListenToNewEvents,
    });
    this.importLocalAddresses(mgv);
>>>>>>> a755f654

    if (!shouldNotListenToNewEvents) {
      setInterval(
        () => checkFreshness(this.logger, mgv),
        CHECK_FRESHNESS_INTERVAL_MS
      );
    }

    if (providerType == "http") {
      this.logger.warn(
        `Using HTTP provider, this is not recommended for production`
      );
    }
    if (needPkey) {
      const signer = new Wallet(privateKey!, provider);
      const nonceManager = new NonceManager(signer);
      mgv = await Mangrove.connect({
        signer: nonceManager,
        providerWsUrl: providerType == "http" ? undefined : providerWsUrl,
      });
      this.importLocalAddresses(mgv);
      await botFunction(mgv, signer);
    } else {
      mgv = await Mangrove.connect(providerHttpUrl);
      this.importLocalAddresses(mgv);
      await botFunction(mgv, undefined);
    }

    await this.exitIfMangroveIsKilled(mgv, "init", scheduler);
    this.logger.info("Connected to Mangrove", {
      contextInfo: "init",
      data: {
        network: mgv.network,
        addresses: Mangrove.getAllAddresses(mgv.network.name),
      },
    });

    this.server = this.createServer(mgv);
  }

  importLocalAddresses(mgv: Mangrove) {
    const networkName = mgv.network.name;
    const addressesPath = path.resolve(
      process.cwd(),
      "src",
      "constants",
      "addresses.json"
    );
    try {
      const addressesByNetwork = JSON.parse(
        readFileSync(addressesPath, "utf8")
      ) as { [networkName: string]: { [name: string]: string } };

      const addresses = addressesByNetwork[networkName];
      if (!addresses) {
        this.logger.info(`No local addresses found for network ${networkName}`);
      }
      for (const [name, address] of Object.entries(addresses)) {
        try {
          const address = mgv.getAddress(name);
          this.logger.warn(`Address ${name} already set to ${address}`);
        } catch (e) {
          mgv.setAddress(name, address);
        }
      }
    } catch (e) {
      this.logger.debug(e);
      this.logger.info(`Not able to read local addresses on ${networkName}`);
    }
  }

  // Starts an Express server which serves environment information
  createServer(mgv: Mangrove): http.Server {
    const app: Express = express();
    const port = process.env.PORT || 8080;

    app.get("/environmentInformation.json", (req: Request, res: Response) => {
      res.json({
        dependencies: packageInfos,
        network: mgv.network,
        addresses: Mangrove.getAllAddresses(mgv.network.name),
      });
    });

    app.get("/latestActivity", (req: Request, res: Response) => {
      res.json(this.latestActivity);
    });

    return app.listen(port, () => {
      this.logger.info(
        `[server]: Server is running at http://localhost:${port}`
      );
    });
  }
}<|MERGE_RESOLUTION|>--- conflicted
+++ resolved
@@ -11,7 +11,6 @@
   WebSocketProvider,
 } from "@ethersproject/providers";
 import { getDefaultProvider } from "ethers";
-import { BaseProvider } from "@ethersproject/providers";
 import { Wallet } from "@ethersproject/wallet";
 import { NonceManager } from "@ethersproject/experimental";
 import { ConfigUtils } from "./util/configUtils";
@@ -141,20 +140,11 @@
 
   public async startBot(
     name: string,
-<<<<<<< HEAD
     botFunction: (mgv: Mangrove, signer?: Wallet) => Promise<void>,
     scheduler?: ToadScheduler,
     isHttpBased: boolean = false,
-    needPkey: boolean = true
-=======
-    botFunction: (
-      mgv: Mangrove,
-      signer: Wallet,
-      provider: BaseProvider
-    ) => Promise<void>,
-    scheduler?: ToadScheduler,
+    needPkey: boolean = true,
     shouldNotListenToNewEvents: boolean = false
->>>>>>> a755f654
   ) {
     this.logger.info(`Starting ${name}...`, { contextInfo: "init" });
 
@@ -191,22 +181,6 @@
 
     let mgv: Mangrove;
     const providerType = this.configUtils.getProviderType();
-<<<<<<< HEAD
-=======
-    const mgv = await Mangrove.connect({
-      signer: nonceManager,
-      providerWsUrl: providerType == "http" ? undefined : providerWsUrl,
-      shouldNotListenToNewEvents: shouldNotListenToNewEvents,
-    });
-    this.importLocalAddresses(mgv);
->>>>>>> a755f654
-
-    if (!shouldNotListenToNewEvents) {
-      setInterval(
-        () => checkFreshness(this.logger, mgv),
-        CHECK_FRESHNESS_INTERVAL_MS
-      );
-    }
 
     if (providerType == "http") {
       this.logger.warn(
@@ -219,13 +193,24 @@
       mgv = await Mangrove.connect({
         signer: nonceManager,
         providerWsUrl: providerType == "http" ? undefined : providerWsUrl,
+        shouldNotListenToNewEvents,
       });
       this.importLocalAddresses(mgv);
       await botFunction(mgv, signer);
     } else {
-      mgv = await Mangrove.connect(providerHttpUrl);
+      mgv = await Mangrove.connect({
+        provider: providerHttpUrl,
+        shouldNotListenToNewEvents,
+      });
       this.importLocalAddresses(mgv);
       await botFunction(mgv, undefined);
+    }
+
+    if (!shouldNotListenToNewEvents) {
+      setInterval(
+        () => checkFreshness(this.logger, mgv),
+        CHECK_FRESHNESS_INTERVAL_MS
+      );
     }
 
     await this.exitIfMangroveIsKilled(mgv, "init", scheduler);
