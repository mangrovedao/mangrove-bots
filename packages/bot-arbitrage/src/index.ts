import { logger } from "./util/logger";

import { BaseProvider } from "@ethersproject/providers";
<<<<<<< HEAD
import {
  BalanceUtils,
  ExitCode,
  LatestMarketActivity,
  Setup,
} from "@mangrovedao/bot-utils";
import Mangrove, { Market, enableLogging } from "@mangrovedao/mangrove.js";

import { Wallet } from "ethers";
=======
import { Wallet } from "@ethersproject/wallet";
import Mangrove, { enableLogging, MgvToken } from "@mangrovedao/mangrove.js";

>>>>>>> 0b74b145
import { AsyncTask, SimpleIntervalJob, ToadScheduler } from "toad-scheduler";
import { ExitCode, Setup } from "@mangrovedao/bot-utils";
import config from "./util/config";
<<<<<<< HEAD
import { ConfigUtils } from "./util/configUtils";
import { logger } from "./util/logger";
import { getPoolInfo } from "./uniswap/pool";
import { Token } from "@uniswap/sdk-core";
import { generateUniQuoter } from "./uniswap/pricing";
import { Context, TokenConfig } from "./types";
=======
import {
  getArbitragerContractAddress,
  getEveryXMinutes,
  getFactoryAddress,
  getMarketsConfig,
} from "./util/configValidator";
>>>>>>> 0b74b145

import { MgvArbitrage__factory } from "./types/typechain";
import { MarketWithToken } from "./types";
import { getMarketWithUniswapPool } from "./util/ArbBotUtils";
import { activatePool, activateTokens, arbitrage } from "./arbitarger";

<<<<<<< HEAD
const balanceUtils = new BalanceUtils(config);
const setup = new Setup(config);
=======
enableLogging();

>>>>>>> 0b74b145
const scheduler = new ToadScheduler();
const setup = new Setup(config);

async function botFunction(
  mgv: Mangrove,
  signer: Wallet,
  provider: BaseProvider
) {
  const factoryAddress = getFactoryAddress();
  const arbitragerContractAddress = getArbitragerContractAddress();
  const marketsConfig = getMarketsConfig();
  const everyXMinutes = getEveryXMinutes();

  const marketsWithToken = await Promise.all(
    marketsConfig.map<Promise<MarketWithToken>>(async (market) =>
      getMarketWithUniswapPool(mgv, factoryAddress, market)
    )
  );

  const tokenSet: Record<string, MgvToken> = {};

  marketsWithToken.forEach((market) => {
    tokenSet[market.base.address] = market.base;
    tokenSet[market.quote.address] = market.quote;
  });

  await Promise.all(
    Object.values(tokenSet).map((token) =>
      token.approveIfNotInfinite(mgv.address)
    )
  );

  const arbitragerContract = MgvArbitrage__factory.connect(
    arbitragerContractAddress,
    signer
  );

  await activateTokens(mgv, Object.values(tokenSet), arbitragerContract);

  await Promise.all(
    marketsWithToken.map((market) =>
      activatePool(market.uniswapPoolAddress, arbitragerContract)
    )
  );

  const task = new AsyncTask(
    "gas-updater bot task",
    async () => {
      await arbitrage(mgv, arbitragerContract, marketsWithToken, [
        "doArbitrageFirstMangroveThenUniswap",
        "doArbitrageFirstUniwapThenMangrove",
      ]);
    },
    (err: Error) => {
      logger.error(err);
      setup.stopAndExit(ExitCode.ErrorInAsyncTask, scheduler);
    }
  );
<<<<<<< HEAD
}

export async function botFunction(
  mgv: Mangrove,
  signer: Wallet,
  provider: BaseProvider
) {
  const botConfig = configUtil.getAndValidateArbConfig();
  const mgvArbitrageAddress = mgv.getAddress("MgvArbitrage");

  const latestMarketActivities: LatestMarketActivity[] = [];
  setup.latestActivity.markets = latestMarketActivities;

  const marketConfigs = botConfig.markets;
  const arbBotMarketMap = new Set<MarketPairAndFee>();
  const tokens: TokenConfig[] = [];
  for (const marketConfig of marketConfigs) {
    const [base, quote] = marketConfig;
    arbBotMarketMap.add({
      base,
      quote,
      fee: marketConfig[2],
    });

    const baseToken = mgv.tokenFromConfig(base);
    const quoteToken = mgv.tokenFromConfig(base);
    tokens.push(
      { name: base, balance: await baseToken.balanceOf(mgvArbitrageAddress) },
      { name: quote, balance: await quoteToken.balanceOf(mgvArbitrageAddress) }
    );
  }

  const holdingTokens: TokenConfig[] = await Promise.all(
    configUtil.getHoldingTokenConfig().map(async (token) => {
      const erc20 = mgv.tokenFromConfig(token);

      return {
        name: token,
        balance: await erc20.balanceOf(mgvArbitrageAddress),
      };
    })
  );

  await balanceUtils.logTokenBalances(
    mgv,
    mgvArbitrageAddress,
    tokens.concat(holdingTokens),
    "init"
  );

  const tokenForExchange = configUtil.getTokenForExchange();
  const mgvTokenTokenForExchange = mgv.tokenFromConfig(tokenForExchange);

  const balance = await mgvTokenTokenForExchange.balanceOf(mgvArbitrageAddress);

  const context: Context = {
    tokenForExchange: {
      name: tokenForExchange,
      balance,
    },
    holdingTokens: holdingTokens.reduce((acc, token) => {
      acc[token.name] = token;
      return acc;
    }, {} as Record<string, TokenConfig>),
  };

  // create and schedule task
  logger.info(`Running bot every ${botConfig.runEveryXMinutes} minutes.`, {
    data: { runEveryXMinutes: botConfig.runEveryXMinutes },
  });
  const arbBotMap: { arbBot: ArbBot; market: Market; fee: number }[] = [];
  for (const arbBotValues of arbBotMarketMap.values()) {
    const base = await mgv.token(arbBotValues.base);
    const quote = await mgv.token(arbBotValues.quote);
    const factoryAddress = mgv.getAddress("UniswapV3Factory");
    const poolInfo = await getPoolInfo(
      factoryAddress,
      new Token(mgv.network.id, base.address, base.decimals),
      new Token(mgv.network.id, quote.address, quote.decimals),
      arbBotValues.fee,
      mgv.provider
    );
    const market = await mgv.market({
      base: arbBotValues.base,
      quote: arbBotValues.quote,
    });

    // Create object for tracking latest activity
    const latestMarketActivity = {
      base: market.base.name,
      quote: market.quote.name,
      latestBlock: undefined,
      lastActive: undefined,
    };
    latestMarketActivities.push(latestMarketActivity);

    logger.info(`Starting bot for ${arbBotValues.base}/${arbBotValues.quote}`);

    const pricer = generateUniQuoter(
      mgv.getAddress("UniswapV3Quoter"),
      mgv.provider
    );
    arbBotMap.push({
      arbBot: new ArbBot(mgv, poolInfo, pricer, latestMarketActivity, context),
      market: market,
      fee: arbBotValues.fee,
    });
  }

  const task = createAsyncArbTaker(mgv, arbBotMap, scheduler);
=======
>>>>>>> 0b74b145

  const job = new SimpleIntervalJob(
    {
      hours: everyXMinutes,
      runImmediately: true,
    },
    task
  );

  scheduler.addSimpleIntervalJob(job);
}

const main = async () => {
  await setup.startBot("update gas bot", botFunction, scheduler, true);
};

main().catch((e) => {
  logger.error(e);
  setup.stopAndExit(ExitCode.ExceptionInMain, scheduler);
});<|MERGE_RESOLUTION|>--- conflicted
+++ resolved
@@ -1,52 +1,26 @@
 import { logger } from "./util/logger";
 
 import { BaseProvider } from "@ethersproject/providers";
-<<<<<<< HEAD
-import {
-  BalanceUtils,
-  ExitCode,
-  LatestMarketActivity,
-  Setup,
-} from "@mangrovedao/bot-utils";
-import Mangrove, { Market, enableLogging } from "@mangrovedao/mangrove.js";
-
-import { Wallet } from "ethers";
-=======
 import { Wallet } from "@ethersproject/wallet";
 import Mangrove, { enableLogging, MgvToken } from "@mangrovedao/mangrove.js";
 
->>>>>>> 0b74b145
 import { AsyncTask, SimpleIntervalJob, ToadScheduler } from "toad-scheduler";
 import { ExitCode, Setup } from "@mangrovedao/bot-utils";
 import config from "./util/config";
-<<<<<<< HEAD
-import { ConfigUtils } from "./util/configUtils";
-import { logger } from "./util/logger";
-import { getPoolInfo } from "./uniswap/pool";
-import { Token } from "@uniswap/sdk-core";
-import { generateUniQuoter } from "./uniswap/pricing";
-import { Context, TokenConfig } from "./types";
-=======
 import {
   getArbitragerContractAddress,
   getEveryXMinutes,
   getFactoryAddress,
   getMarketsConfig,
 } from "./util/configValidator";
->>>>>>> 0b74b145
 
 import { MgvArbitrage__factory } from "./types/typechain";
 import { MarketWithToken } from "./types";
 import { getMarketWithUniswapPool } from "./util/ArbBotUtils";
 import { activatePool, activateTokens, arbitrage } from "./arbitarger";
 
-<<<<<<< HEAD
-const balanceUtils = new BalanceUtils(config);
-const setup = new Setup(config);
-=======
 enableLogging();
 
->>>>>>> 0b74b145
 const scheduler = new ToadScheduler();
 const setup = new Setup(config);
 
@@ -105,119 +79,6 @@
       setup.stopAndExit(ExitCode.ErrorInAsyncTask, scheduler);
     }
   );
-<<<<<<< HEAD
-}
-
-export async function botFunction(
-  mgv: Mangrove,
-  signer: Wallet,
-  provider: BaseProvider
-) {
-  const botConfig = configUtil.getAndValidateArbConfig();
-  const mgvArbitrageAddress = mgv.getAddress("MgvArbitrage");
-
-  const latestMarketActivities: LatestMarketActivity[] = [];
-  setup.latestActivity.markets = latestMarketActivities;
-
-  const marketConfigs = botConfig.markets;
-  const arbBotMarketMap = new Set<MarketPairAndFee>();
-  const tokens: TokenConfig[] = [];
-  for (const marketConfig of marketConfigs) {
-    const [base, quote] = marketConfig;
-    arbBotMarketMap.add({
-      base,
-      quote,
-      fee: marketConfig[2],
-    });
-
-    const baseToken = mgv.tokenFromConfig(base);
-    const quoteToken = mgv.tokenFromConfig(base);
-    tokens.push(
-      { name: base, balance: await baseToken.balanceOf(mgvArbitrageAddress) },
-      { name: quote, balance: await quoteToken.balanceOf(mgvArbitrageAddress) }
-    );
-  }
-
-  const holdingTokens: TokenConfig[] = await Promise.all(
-    configUtil.getHoldingTokenConfig().map(async (token) => {
-      const erc20 = mgv.tokenFromConfig(token);
-
-      return {
-        name: token,
-        balance: await erc20.balanceOf(mgvArbitrageAddress),
-      };
-    })
-  );
-
-  await balanceUtils.logTokenBalances(
-    mgv,
-    mgvArbitrageAddress,
-    tokens.concat(holdingTokens),
-    "init"
-  );
-
-  const tokenForExchange = configUtil.getTokenForExchange();
-  const mgvTokenTokenForExchange = mgv.tokenFromConfig(tokenForExchange);
-
-  const balance = await mgvTokenTokenForExchange.balanceOf(mgvArbitrageAddress);
-
-  const context: Context = {
-    tokenForExchange: {
-      name: tokenForExchange,
-      balance,
-    },
-    holdingTokens: holdingTokens.reduce((acc, token) => {
-      acc[token.name] = token;
-      return acc;
-    }, {} as Record<string, TokenConfig>),
-  };
-
-  // create and schedule task
-  logger.info(`Running bot every ${botConfig.runEveryXMinutes} minutes.`, {
-    data: { runEveryXMinutes: botConfig.runEveryXMinutes },
-  });
-  const arbBotMap: { arbBot: ArbBot; market: Market; fee: number }[] = [];
-  for (const arbBotValues of arbBotMarketMap.values()) {
-    const base = await mgv.token(arbBotValues.base);
-    const quote = await mgv.token(arbBotValues.quote);
-    const factoryAddress = mgv.getAddress("UniswapV3Factory");
-    const poolInfo = await getPoolInfo(
-      factoryAddress,
-      new Token(mgv.network.id, base.address, base.decimals),
-      new Token(mgv.network.id, quote.address, quote.decimals),
-      arbBotValues.fee,
-      mgv.provider
-    );
-    const market = await mgv.market({
-      base: arbBotValues.base,
-      quote: arbBotValues.quote,
-    });
-
-    // Create object for tracking latest activity
-    const latestMarketActivity = {
-      base: market.base.name,
-      quote: market.quote.name,
-      latestBlock: undefined,
-      lastActive: undefined,
-    };
-    latestMarketActivities.push(latestMarketActivity);
-
-    logger.info(`Starting bot for ${arbBotValues.base}/${arbBotValues.quote}`);
-
-    const pricer = generateUniQuoter(
-      mgv.getAddress("UniswapV3Quoter"),
-      mgv.provider
-    );
-    arbBotMap.push({
-      arbBot: new ArbBot(mgv, poolInfo, pricer, latestMarketActivity, context),
-      market: market,
-      fee: arbBotValues.fee,
-    });
-  }
-
-  const task = createAsyncArbTaker(mgv, arbBotMap, scheduler);
-=======
->>>>>>> 0b74b145
 
   const job = new SimpleIntervalJob(
     {
