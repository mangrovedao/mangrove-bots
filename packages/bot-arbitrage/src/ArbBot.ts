import { Mangrove, Market, MgvToken, ethers } from "@mangrovedao/mangrove.js";
import UnitCalculations from "@mangrovedao/mangrove.js/dist/nodejs/util/unitCalculations";
import dotenvFlow from "dotenv-flow";
import { MgvArbitrage__factory } from "./types/typechain";
import { logger } from "./util/logger";
import { ArbConfig } from "./util/configUtils";
import {
  LatestMarketActivity,
  PriceUtils,
  TxUtils,
} from "@mangrovedao/bot-utils";
import { BigNumber, BigNumberish } from "ethers";
import Big from "big.js";
dotenvFlow.config();

const whitelist = [
  "MgvArbitrage/notProfitable",
  "MgvArbitrage/notMinGain",
  "Too little received",
];

export class ArbBot {
  mgv: Mangrove;
  poolContract: ethers.Contract;
  priceUtils = new PriceUtils(logger);
  #latestMarketActivity: LatestMarketActivity;
  #txUtils: TxUtils;

  constructor(
    _mgv: Mangrove,
    _poolContract: ethers.Contract,
    latestMarketActivity: LatestMarketActivity
  ) {
    this.mgv = _mgv;
    this.poolContract = _poolContract;
    this.#latestMarketActivity = latestMarketActivity;
    this.#txUtils = new TxUtils(_mgv.provider, logger);
  }

  public async run(
    market: Market,
    marketConfig: [string, string, number],
    config: ArbConfig,
    contextInfo?: string
  ): Promise<{
    askTransaction: ethers.ContractTransaction;
    bidTransaction: ethers.ContractTransaction;
  }> {
    logger.info(
      "Heartbeat - Checking whether Mangrove market can be arb'ed...",
      {
        base: market.base.name,
        quote: market.quote.name,
        contextInfo,
      }
    );
    this.#latestMarketActivity.latestBlock =
      this.mgv.reliableProvider.blockManager.getLastBlock();
    this.#latestMarketActivity.lastActive = new Date().toISOString();

    try {
      const [, , fee] = marketConfig;

      if (!this.mgv.network.id) {
        throw new Error("No network id found for mangrove.");
      }

      const API_KEY = process.env["API_KEY"];
      let gasprice: BigNumber;
      if (!API_KEY) {
        const gaspriceFallback = process.env["GAS_PRICE_FALLBACK"];
        if (gaspriceFallback) {
          gasprice = BigNumber.from(gaspriceFallback);
        } else {
          throw new Error("No API_KEY for alchemy");
        }
      } else {
        gasprice = await this.priceUtils.getGasPrice(
          API_KEY,
          this.mgv.network.id!
        );
      }
      const nativeToken = this.getNativeTokenNameAndDecimals(
        this.mgv.network.id
      );
      const holdsTokenPrice = await this.priceUtils
        .getExternalPriceFromInAndOut(nativeToken.name, config.tokenForExchange)
        .price();

      return {
        askTransaction: await this.doArbIfProfitable(
          market,
          "asks",
          config,
          fee,
          gasprice,
          holdsTokenPrice,
          contextInfo
        ),
        bidTransaction: await this.doArbIfProfitable(
          market,
          "bids",
          config,
          fee,
          gasprice,
          holdsTokenPrice,
          contextInfo
        ),
      };
    } catch (error) {
      logger.error("Error starting bots for market", {
        data: { marketConfig, error },
        contextInfo,
      });
      throw error;
    }
  }

  private getNativeTokenNameAndDecimals(chainId?: number) {
    // const provider = this.mgv.provider;
    // const network = await provider.getNetwork();
    // const nativeCurrency = network.;
    // const currencyInfo = ethers.utils.get(nativeCurrency.symbol);
    // TODO: get the correct native token name and decimals
    return { name: "matic", decimals: 18 };
  }

  private async doArbIfProfitable(
    market: Market,
    BA: Market.BA,
    config: ArbConfig,
    fee: number,
    gasprice: BigNumber,
    holdsTokenPrice: Big,
    contextInfo?: string
  ): Promise<ethers.ContractTransaction> {
    const { inbound_tkn: givesToken, outbound_tkn: wantsToken } =
      market.getOutboundInbound(BA);
    const bestId = (
      await market.mgv.contract.best(wantsToken.address, givesToken.address)
    )?.toNumber();
    const bestOffer = bestId ? await market.offerInfo(BA, bestId) : undefined;

    if (bestOffer && bestId) {
      const result = await this.isProfitable(
        bestId,
        wantsToken,
        bestOffer,
        givesToken,
        config,
        fee,
        gasprice,
        holdsTokenPrice,
        contextInfo
      );
      if (result.isProfitable) {
        logger.info(`Arbitrage is profitable`, {
          data: {
            offer: bestId,
            BA,
            wants: bestOffer.wants,
            gives: bestOffer.gives,
          },
          base: market.base.name,
          quote: market.quote.name,
          contextInfo,
        });
        return (await this.doArbitrage(
          bestId,
          wantsToken,
          bestOffer,
          givesToken,
          result.costInHoldingToken,
          config,
          fee
        )) as ethers.ContractTransaction;
      } else {
        logger.info(`Arbitrage is not profitable`, {
          data: {
            offer: bestId,
            BA,
            wants: bestOffer.wants,
            gives: bestOffer.gives,
          },
          base: market.base.name,
          quote: market.quote.name,
          contextInfo,
        });
      }
    } else {
      logger.info(`No best offer found`, {
        base: market.base.name,
        quote: market.quote.name,
        contextInfo,
        data: {
          BA,
        },
      });
    }
  }

  private async isProfitable(
    bestId: number,
    wantsToken: MgvToken,
    bestOffer: Market.Offer,
    givesToken: MgvToken,
    config: ArbConfig,
    fee: number,
    gasprice: BigNumber,
    holdsTokenPrice: Big,
    contextInfo?: string
  ): Promise<{
    isProfitable: boolean;
    costInHoldingToken: BigNumberish;
  }> {
    try {
      const gasused = await this.estimateArbGas(
        bestId,
        wantsToken,
        bestOffer,
        givesToken,
        config,
        fee
      );
      const costInNative = gasprice.mul(gasused);
      const holdingToken = await wantsToken.mgv.token(config.tokenForExchange);
      const costInNativeReadable = wantsToken.mgv.fromUnits(
        costInNative.toString(),
        18
      );
      const costInHoldingToken = holdsTokenPrice.mul(
        costInNativeReadable.toString()
      );
      const costInHoldingTokenInUnits = holdingToken.toUnits(
        costInHoldingToken.toString()
      );

      await this.staticArb(
        bestId,
        wantsToken,
        bestOffer,
        givesToken,
        costInHoldingTokenInUnits.toString(),
        config,
        fee
      );
      return {
        isProfitable: true,
        costInHoldingToken: costInHoldingTokenInUnits.toString(),
      };
    } catch (e) {
      if (e["reason"]) {
        const reason: string = e["reason"].toString();
        const isWhiteListed = whitelist
          .map((wl) => reason.includes(wl))
          .includes(true);
        if (!isWhiteListed) {
          logger.error(e, { contextInfo });
        }
      }
      logger.debug(e, { contextInfo });
      return { isProfitable: false, costInHoldingToken: 0 };
    }
  }

  private async estimateArbGas(
    bestId: number,
    wantsToken: MgvToken,
    bestOffer: Market.Offer,
    givesToken: MgvToken,
    config: ArbConfig,
    fee: number
  ) {
    const gasused = await this.doArbitrage(
      bestId,
      wantsToken,
      bestOffer,
      givesToken,
      0,
      config,
      fee,
      true
    );
    return gasused as BigNumber;
  }

  private async staticArb(
    bestId: number,
    wantsToken: MgvToken,
    bestOffer: Market.Offer,
    givesToken: MgvToken,
    minGain: BigNumberish,
    config: ArbConfig,
    fee: number
  ) {
    await this.doArbitrage(
      bestId,
      wantsToken,
      bestOffer,
      givesToken,
      minGain,
      config,
      fee,
      false,
      true
    );
  }

  private async doArbitrage(
    bestId: number,
    wantsToken: MgvToken,
    bestOffer: Market.Offer,
    givesToken: MgvToken,
    minGain: BigNumberish,
    config: ArbConfig,
    fee: number,
    estimateGas = false,
    staticCall = false
  ) {
    const fees = await this.#txUtils.getFeeOverrides();
    let txOverrides = {};

    if (fees !== undefined) {
      txOverrides = {
        maxPriorityFeePerGas: fees.maxPriorityFeePerGas,
        maxFeePerGas: fees.maxFeePerGas,
      };
      logger.debug(`Overriding fees with: `, {
        data: {
          txOverrides,
          maxPriorityFeePerGas_in_wei: fees.maxPriorityFeePerGas.toString(),
          maxFeePerGas_in_wei: fees.maxFeePerGas.toString(),
        },
      });
    }

    const holdsToken = config.holdingTokens.includes(givesToken.name);
    const mgv = givesToken.mgv;
<<<<<<< HEAD
    const arbAddress = mgv.getAddress("MgvArbitrage");
=======
    const arbAddress = Mangrove.getAddress("MgvArbitrage", mgv.network.name);
>>>>>>> dc518fd8
    const arbContract = MgvArbitrage__factory.connect(
      arbAddress,
      this.mgv.signer
    );
    const correctCall = staticCall
      ? arbContract.callStatic
      : estimateGas
      ? arbContract.estimateGas
      : arbContract;

    const takerWants = UnitCalculations.toUnits(
      bestOffer.gives,
      wantsToken.decimals
    ).toString();
    const takerGives = UnitCalculations.toUnits(
      bestOffer.wants,
      givesToken.decimals
    ).toString();
    if (holdsToken) {
      return await correctCall.doArbitrage(
        {
          offerId: bestId,
          takerWantsToken: wantsToken.address,
          takerWants: takerWants,
          takerGivesToken: givesToken.address,
          takerGives: takerGives,
          fee: fee,
          minGain: minGain,
        },
        txOverrides
      );
    } else if (config.exchangeConfig) {
      if ("fee" in config.exchangeConfig) {
        return await correctCall.doArbitrageExchangeOnUniswap(
          {
            offerId: bestId,
            takerWantsToken: wantsToken.address,
            takerWants: takerWants,
            takerGivesToken: givesToken.address,
            takerGives: takerGives,
            fee: fee,
            minGain: minGain,
          },
          mgv.getAddress(config.tokenForExchange),
          config.exchangeConfig.fee(givesToken.name),
          txOverrides
        );
      } else {
        return await correctCall.doArbitrageExchangeOnMgv(
          {
            offerId: bestId,
            takerWantsToken: wantsToken.address,
            takerWants: takerWants,
            takerGivesToken: givesToken.address,
            takerGives: takerGives,
            fee: fee,
            minGain: minGain,
          },
          mgv.getAddress(config.tokenForExchange),
          txOverrides
        );
      }
    }
  }
}<|MERGE_RESOLUTION|>--- conflicted
+++ resolved
@@ -336,11 +336,7 @@
 
     const holdsToken = config.holdingTokens.includes(givesToken.name);
     const mgv = givesToken.mgv;
-<<<<<<< HEAD
     const arbAddress = mgv.getAddress("MgvArbitrage");
-=======
-    const arbAddress = Mangrove.getAddress("MgvArbitrage", mgv.network.name);
->>>>>>> dc518fd8
     const arbContract = MgvArbitrage__factory.connect(
       arbAddress,
       this.mgv.signer
