/**
 * Integration tests of ArbBot.ts.
 */
import { afterEach, beforeEach, describe, it } from "mocha";

import { Mangrove, Market, mgvTestUtil } from "@mangrovedao/mangrove.js";

import { Token } from "@uniswap/sdk-core";
import assert from "assert";
import { getPoolInfo } from "../../src/uniswap/pool";
<<<<<<< HEAD
import { activateTokensWithMgv } from "../../src/util/ArbBotUtils";
import { logger } from "../../src/util/logger";
import { generateUniQuoter } from "../../src/uniswap/pricing";
import Big from "big.js";
=======
import { activateTokens, activatePool, arbitrage } from "../../src/arbitarger";
import { MgvArbitrage } from "../../src/types/typechain/MgvArbitrage";
import { MgvArbitrage__factory } from "../../src/types/typechain/";
import { Method } from "../../src/types";
>>>>>>> 0b74b145

let mgv: Mangrove;
let mgvDeployer: Mangrove;
let arbitragerContract: MgvArbitrage;

const tickSpacing = 1;

export const testArbitrage = async (
  mgv: Mangrove,
  market: Market,
  arbContract: MgvArbitrage,
  arbitrageCount: number,
  methods: Method[]
) => {
  await market.base.approveIfNotInfinite(mgv.address);
  await market.quote.approveIfNotInfinite(mgv.address);

  const factoryAddress = mgv.getAddress("UniswapV3Factory");
  const poolInfo = await getPoolInfo(
    factoryAddress,
    new Token(mgv.network.id!, market.base.address, market.base.decimals),
    new Token(mgv.network.id!, market.quote.address, market.quote.decimals),
    3000,
    mgv.provider
  );

  const txActivate = await activateTokens(
    mgv,
    [market.base, market.quote],
    arbContract
  );
  await mgvTestUtil.waitForBlock(mgvDeployer, txActivate.blockNumber);

  const txActivatePool = await activatePool(
    poolInfo.poolContract.address,
    arbContract
  );

  if (txActivatePool) {
    await mgvTestUtil.waitForBlock(mgvDeployer, txActivatePool.blockNumber);
  }

  const arbitrageTxs = await arbitrage(
    mgv,
    arbitragerContract,
    [
      {
        base: market.base,
        quote: market.quote,
        fee: 3000,
        tickSpacing,
        uniswapPoolAddress: poolInfo.poolContract.address,
      },
    ],
    methods
  );

  assert.equal(arbitrageTxs.length, arbitrageCount);

  await Promise.all(
    arbitrageTxs.map(async (tx) => {
      await mgvTestUtil.waitForBlock(mgv, tx.blockNumber);
    })
  );
};

describe("ArbBot integration tests", () => {
  beforeEach(async function () {
    mgv = await Mangrove.connect({
      privateKey: this.accounts.maker.key,
      provider: this.server.url,
      blockManagerOptions: {
        maxBlockCached: 5,
        maxRetryGetBlock: 10,
        retryDelayGetBlockMs: 500,
        maxRetryGetLogs: 10,
        retryDelayGetLogsMs: 500,
        batchSize: 5,
      },
    });

    mgvDeployer = await Mangrove.connect({
      privateKey: this.accounts.deployer.key,
      provider: mgv.provider,
      blockManagerOptions: {
        maxBlockCached: 5,
        maxRetryGetBlock: 10,
        retryDelayGetBlockMs: 500,
        maxRetryGetLogs: 10,
        retryDelayGetLogsMs: 500,
        batchSize: 5,
      },
    });

    const arb = mgv.getAddress("MgvArbitrage");
    const weth = await mgv.token("WETH");
    const dai = await mgv.token("DAI");
    const usdc = await mgv.token("USDC");
    await weth.contract.mintTo(this.accounts.maker.address, weth.toUnits(100));
    await dai.contract.mintTo(this.accounts.maker.address, dai.toUnits(100000));

    arbitragerContract = MgvArbitrage__factory.connect(arb, mgvDeployer.signer);
    /* arbitrager */
    await dai.contract.mintTo(arb, dai.toUnits(10000));
    await weth.contract.mintTo(arb, weth.toUnits(100));
    await usdc.contract.mintTo(arb, usdc.toUnits(10000));

    console.log(
      `--label ${this.accounts.maker.address}:maker --label ${this.accounts.deployer.address}:deployer --label ${arb}:arbContract --label ${weth.address}:weth --label ${dai.address}:dai --label ${mgv.address}:mangrove --label ${usdc.address}:usdc`
    );

    mgvTestUtil.setConfig(mgv, this.accounts, mgvDeployer);
    mgvTestUtil.initPollOfTransactionTracking(mgvDeployer.provider);
  });

  afterEach(async function () {
    mgvTestUtil.stopPollOfTransactionTracking();
    mgvDeployer.disconnect();
    mgv.disconnect();
  });

  describe("test arb bot", () => {
    it(`should find arb and do arb, ask`, async function () {
      const mgvArbAddress = mgv.getAddress("MgvArbitrage");

      const market = await mgv.market({
        base: "WETH",
        quote: "DAI",
        tickSpacing,
      });

      const lp = await mgv.liquidityProvider(market);
      const provision = await lp.computeAskProvision();
      const offer = await lp.newAsk({ wants: 1, gives: 1, fund: provision });
<<<<<<< HEAD
      await mgvTestUtil.waitForTransaction(
        await market.base.approve(mgv.address, 1)
      );
      await mgvTestUtil.waitForTransaction(
        await market.quote.approve(mgv.address, 1)
      );
      const factoryAddress = mgv.getAddress("UniswapV3Factory");
      const poolInfo = await getPoolInfo(
        factoryAddress,
        new Token(mgv.network.id!, market.base.address, market.base.decimals),
        new Token(mgv.network.id!, market.quote.address, market.quote.decimals),
        3000,
        mgv.provider
      );
      const pricer = generateUniQuoter(
        mgv.getAddress("UniswapV3Quoter"),
        mgv.provider
      );

      const arbBot = new ArbBot(
        mgvArbitrager,
        poolInfo,
        pricer,
        {
          base: market.base.name,
          quote: market.quote.name,
        },
        {
          holdingTokens: {
            DAI: {
              name: "DAI",
              balance: await market.quote.balanceOf(
                this.accounts.maker.address
              ),
            },
          },
          tokenForExchange: {
            name: "DAI",
            balance: await market.quote.balanceOf(this.accounts.maker.address),
          },
        }
      );
      const txActivate = await activateTokensWithMgv(
        [market.base.address, market.quote.address],
        mgvDeployer
      );
      await mgvTestUtil.waitForTransaction(txActivate!);
      const quoteBeforeBalance = await market.quote.balanceOf(mgvArbAddress);
=======

>>>>>>> 0b74b145
      const baseBeforeBalance = await market.base.balanceOf(mgvArbAddress);
      const quoteBeforeBalance = await market.quote.balanceOf(mgvArbAddress);

      await testArbitrage(mgv, market, arbitragerContract, 1, [
        "doArbitrageFirstMangroveThenUniswap",
      ]);

      const quoteAfterBalance = await market.quote.balanceOf(mgvArbAddress);
      const baseAfterBalance = await market.base.balanceOf(mgvArbAddress);

      assert.ok(!(await market.isLive("asks", offer.id)));
      assert.deepStrictEqual(
        baseBeforeBalance,
        baseAfterBalance,
        "Should have the same amount of base"
      );
      assert.ok(
        quoteBeforeBalance < quoteAfterBalance,
        "Should have gained quote"
      );
    });

    it(`should find arb and do arb, bid`, async function () {
      const market = await mgv.market({
        base: "WETH",
        quote: "DAI",
        tickSpacing,
      });
      const mgvArbAddress = mgv.getAddress("MgvArbitrage");

      const lp = await mgv.liquidityProvider(market);
      const provision = await lp.computeBidProvision();
      const offer = await lp.newBid({
        wants: "1",
        gives: "10000",
        fund: provision,
      });
<<<<<<< HEAD
      await mgvTestUtil.waitForTransaction(
        await market.quote.approve(mgv.address, 10000)
      );
      const factoryAddress = mgv.getAddress("UniswapV3Factory");
      const poolInfo = await getPoolInfo(
        factoryAddress,
        new Token(mgv.network.id!, market.quote.address, market.quote.decimals),
        new Token(mgv.network.id!, market.base.address, market.base.decimals),
        3000,
        mgv.provider
      );

      const pricer = generateUniQuoter(
        mgv.getAddress("UniswapV3Quoter"),
        mgv.provider
      );
      const arbBot = new ArbBot(
        mgvArbitrager,
        poolInfo,
        pricer,
        {
          base: market.base.name,
          quote: market.quote.name,
        },
        {
          holdingTokens: {
            DAI: {
              name: "DAI",
              balance: await market.quote.balanceOf(
                this.accounts.maker.address
              ),
            },
          },
          tokenForExchange: {
            name: "DAI",
            balance: await market.quote.balanceOf(this.accounts.maker.address),
          },
        }
      );
      const txActivate = await activateTokensWithMgv(
        [market.base.address, market.quote.address],
        mgvDeployer
      );
      await mgvTestUtil.waitForTransaction(txActivate!);
      const quoteBeforeBalance = await market.quote.balanceOf(mgvArbAddress);
=======
>>>>>>> 0b74b145
      const baseBeforeBalance = await market.base.balanceOf(mgvArbAddress);
      const quoteBeforeBalance = await market.quote.balanceOf(mgvArbAddress);

      await testArbitrage(mgv, market, arbitragerContract, 1, [
        "doArbitrageFirstMangroveThenUniswap",
      ]);

      const quoteAfterBalance = await market.quote.balanceOf(mgvArbAddress);
      const baseAfterBalance = await market.base.balanceOf(mgvArbAddress);

      assert.ok(!(await market.isLive("bids", offer.id)));

      assert.ok(
        baseBeforeBalance.lt(baseAfterBalance),
        "Should have gained base"
      );
      assert.deepStrictEqual(
        quoteBeforeBalance.toFixed(),
        quoteAfterBalance.toFixed(),
        "Should have the same amount of quote"
      );
    });

    it(`should not be profitable, don't do arb`, async function () {
      const mgvArbAddress = mgv.getAddress("MgvArbitrage");

      const market = await mgv.market({
        base: "WETH",
        quote: "DAI",
        tickSpacing,
      });
      const lp = await mgv.liquidityProvider(market);
      const provision = await lp.computeAskProvision();
      const offer = await lp.newAsk({ wants: 2000, gives: 1, fund: provision });
<<<<<<< HEAD
      await mgvTestUtil.waitForTransaction(
        await market.base.approve(mgv.address, 1)
      );
      const factoryAddress = mgv.getAddress("UniswapV3Factory");
      const poolInfo = await getPoolInfo(
        factoryAddress,
        new Token(mgv.network.id!, market.base.address, market.base.decimals),
        new Token(mgv.network.id!, market.quote.address, market.quote.decimals),
        3000,
        mgv.provider
      );

      const pricer = generateUniQuoter(
        mgv.getAddress("UniswapV3Quoter"),
        mgv.provider
      );
      const arbBot = new ArbBot(
        mgvArbitrager,
        poolInfo,
        pricer,
        {
          base: market.base.name,
          quote: market.quote.name,
        },
        {
          holdingTokens: {
            DAI: {
              name: "DAI",
              balance: await market.quote.balanceOf(
                this.accounts.maker.address
              ),
            },
          },
          tokenForExchange: {
            name: "DAI",
            balance: await market.quote.balanceOf(this.accounts.maker.address),
          },
        }
      );
      const txActivate = await activateTokensWithMgv(
        [market.base.address, market.quote.address],
        mgvDeployer
      );
      await mgvTestUtil.waitForTransaction(txActivate!);
      const mgvArbAddress = mgv.getAddress("MgvArbitrage");
=======

>>>>>>> 0b74b145
      const quoteBeforeBalance = await market.quote.balanceOf(mgvArbAddress);
      const baseBeforeBalance = await market.base.balanceOf(mgvArbAddress);

      await testArbitrage(mgv, market, arbitragerContract, 0, [
        "doArbitrageFirstMangroveThenUniswap",
      ]);

      // try and get revert reason
      const quoteAfterBalance = await market.quote.balanceOf(mgvArbAddress);
      const baseAfterBalance = await market.base.balanceOf(mgvArbAddress);

      assert.ok(await market.isLive("asks", offer.id));
      assert.deepStrictEqual(
        baseBeforeBalance,
        baseAfterBalance,
        "Should have the same amount of base"
      );
      assert.deepStrictEqual(
        quoteBeforeBalance,
        quoteAfterBalance,
        "Should have the same amount of quote"
      );
    });
<<<<<<< HEAD

    it(`should be profitable, exchange on Mangrove first`, async function () {
      const usdc = await mgv.token("USDC");
      const weth = await mgv.token("WETH");
      const dai = await mgv.token("DAI");
      await usdc.contract.mintTo(
        this.accounts.maker.address,
        usdc.toUnits(100000000)
      );
      await dai.contract.mintTo(
        this.accounts.maker.address,
        dai.toUnits(100000000)
      );

      const usdcDaiMarket = await mgv.market({ base: "DAI", quote: "USDC" });
      const lpDaiWeth = await mgv.liquidityProvider(usdcDaiMarket);
      const provisionAsk = await lpDaiWeth.computeAskProvision();
      const provisionBid = await lpDaiWeth.computeBidProvision();
      await lpDaiWeth.newAsk({
        wants: 200000,
        gives: 200000,
        fund: provisionAsk,
      });
      await lpDaiWeth.newBid({
        wants: 200000,
        gives: 200000,
        fund: provisionBid,
      });
      await mgvTestUtil.waitForTransaction(
        await usdc.approve(mgv.address, 200000)
      );
      await mgvTestUtil.waitForTransaction(
        await dai.approve(mgv.address, 200000)
      );

      const market = await mgv.market({ base: "WETH", quote: "USDC" });
      const lp = await mgv.liquidityProvider(market);
      const provision = await lp.computeAskProvision();
      const offer = await lp.newAsk({ wants: 1, gives: 1, fund: provision });
      await mgvTestUtil.waitForTransaction(await weth.approve(mgv.address, 1));
      const factoryAddress = mgv.getAddress("UniswapV3Factory");
      const poolInfo = await getPoolInfo(
        factoryAddress,
        new Token(mgv.network.id!, market.base.address, market.base.decimals),
        new Token(mgv.network.id!, market.quote.address, market.quote.decimals),
        3000,
        mgv.provider
      );
      const pricer = generateUniQuoter(
        mgv.getAddress("UniswapV3Quoter"),
        mgv.provider
      );
      const arbBot = new ArbBot(
        mgvArbitrager,
        poolInfo,
        pricer,
        {
          base: market.base.name,
          quote: market.quote.name,
        },
        {
          holdingTokens: {
            DAI: {
              name: "DAI",
              balance: await market.quote.balanceOf(
                this.accounts.maker.address
              ),
            },
          },
          tokenForExchange: {
            name: "DAI",
            balance: await market.quote.balanceOf(this.accounts.maker.address),
          },
        }
      );
      const txActivate = await activateTokensWithMgv(
        [market.base.address, market.quote.address, mgv.getAddress("DAI")],
        mgvDeployer
      );
      await mgvTestUtil.waitForTransaction(txActivate!);
=======
    it(`should be profitable, exchange on Uniswap first`, async function () {
>>>>>>> 0b74b145
      const mgvArbAddress = mgv.getAddress("MgvArbitrage");
      const market = await mgv.market({
        base: "WETH",
        quote: "USDC",
        tickSpacing,
      });
      const lp = await mgv.liquidityProvider(market);
      const provision = await lp.computeAskProvision();
      const offer = await lp.newAsk({ wants: 1, gives: 1, fund: provision });
<<<<<<< HEAD
      await mgvTestUtil.waitForTransaction(
        await market.base.approve(mgv.address, 1000)
      );
      await mgvTestUtil.waitForTransaction(
        await market.quote.approve(mgv.address, 1000)
      );
      const factoryAddress = mgv.getAddress("UniswapV3Factory");
      const poolInfo = await getPoolInfo(
        factoryAddress,
        new Token(mgv.network.id!, market.base.address, market.base.decimals),
        new Token(mgv.network.id!, market.quote.address, market.quote.decimals),
        3000,
        mgv.provider
      );

      const pricer = generateUniQuoter(
        mgv.getAddress("UniswapV3Quoter"),
        mgv.provider
      );

      const dai = await mgv.token("DAI");
      const arbBot = new ArbBot(
        mgvArbitrager,
        poolInfo,
        pricer,
        {
          base: market.base.name,
          quote: market.quote.name,
        },
        {
          holdingTokens: {
            DAI: {
              name: "DAI",
              balance: await dai.balanceOf(this.accounts.maker.address),
            },
          },
          tokenForExchange: {
            name: "DAI",
            balance: await dai.balanceOf(this.accounts.maker.address),
          },
        }
      );
      const txActivate = await activateTokensWithMgv(
        [market.base.address, market.quote.address, mgv.getAddress("DAI")],
        mgvDeployer
      );
      await mgvTestUtil.waitForTransaction(txActivate!);
      const mgvArbAddress = mgv.getAddress("MgvArbitrage");
      const quoteBeforeBalance = await market.quote.balanceOf(mgvArbAddress);
      const baseBeforeBalance = await market.base.balanceOf(mgvArbAddress);
      const holdingDaiBeforeBalance = await (
        await mgv.token("DAI")
      ).balanceOf(mgvArbAddress);
      const transactions = await arbBot.run(market, ["WETH", "USDC", 3000], {
        holdingTokens: ["DAI"],
        tokenForExchange: "DAI",
        exchangeConfig: { exchange: "Uniswap", fee: () => 3000 },
      });
      let receipts;
      if (transactions.askTransaction)
        receipts = await mgvTestUtil.waitForTransaction(
          transactions.askTransaction
        );
      else
        receipts = await mgvTestUtil.waitForTransaction(
          transactions.bidTransaction
        );
      const quoteAfterBalance = await market.quote.balanceOf(mgvArbAddress);
      const baseAfterBalance = await market.base.balanceOf(mgvArbAddress);
      const holdingWethfterBalance = await (
        await mgv.token("DAI")
      ).balanceOf(mgvArbAddress);
      await mgvTestUtil.waitForBlock(market.mgv, receipts.blockNumber);
      assert.ok(!(await market.isLive("asks", offer.id)));
      assert.deepStrictEqual(
        baseAfterBalance.minus(baseBeforeBalance).lte(1),
        true,
        `Base Should have the same amount of base as before (less then 1, because of rounding): ${baseBeforeBalance.toString()}  after:${baseAfterBalance.toString()}`
      );
      assert.deepStrictEqual(
        quoteBeforeBalance,
        quoteAfterBalance,
        "Quote Should have the same amount of base"
      );
      assert.ok(
        holdingDaiBeforeBalance < holdingWethfterBalance,
        "Should have gained holding token"
      );
    });

    it(`should partial fill be profitable, exchange on Uniswap first`, async function () {
      const market = await mgv.market({ base: "WETH", quote: "USDC" });
      const lp = await mgv.liquidityProvider(market);
      const provision = await lp.computeAskProvision();
      const offer = await lp.newAsk({ wants: 1, gives: 1, fund: provision });
      await mgvTestUtil.waitForTransaction(
        await market.base.approve(mgv.address, 1000)
      );
      await mgvTestUtil.waitForTransaction(
        await market.quote.approve(mgv.address, 1000)
      );
      const factoryAddress = mgv.getAddress("UniswapV3Factory");
      const poolInfo = await getPoolInfo(
        factoryAddress,
        new Token(mgv.network.id!, market.base.address, market.base.decimals),
        new Token(mgv.network.id!, market.quote.address, market.quote.decimals),
        3000,
        mgv.provider
      );

      const pricer = generateUniQuoter(
        mgv.getAddress("UniswapV3Quoter"),
        mgv.provider
      );

      const holdingTokensFakeBalance = new Big(100);
      const arbBot = new ArbBot(
        mgvArbitrager,
        poolInfo,
        pricer,
        {
          base: market.base.name,
          quote: market.quote.name,
        },
        {
          holdingTokens: {
            DAI: {
              name: "DAI",
              balance: holdingTokensFakeBalance,
            },
          },
          tokenForExchange: {
            name: "DAI",
            balance: holdingTokensFakeBalance,
          },
        }
      );
      const txActivate = await activateTokensWithMgv(
        [market.base.address, market.quote.address, mgv.getAddress("DAI")],
        mgvDeployer
      );
      await mgvTestUtil.waitForTransaction(txActivate!);
      const mgvArbAddress = mgv.getAddress("MgvArbitrage");
=======
>>>>>>> 0b74b145

      const quoteBeforeBalance = await market.quote.balanceOf(mgvArbAddress);
      const baseBeforeBalance = await market.base.balanceOf(mgvArbAddress);

      await testArbitrage(mgv, market, arbitragerContract, 1, [
        "doArbitrageFirstUniwapThenMangrove",
      ]);

      const quoteAfterBalance = await market.quote.balanceOf(mgvArbAddress);
      const baseAfterBalance = await market.base.balanceOf(mgvArbAddress);

<<<<<<< HEAD
      const makerAddress = await this.accounts.maker.address;
      const makerBaseAfterBalance = await market.base.balanceOf(makerAddress);
      const makerQuoteAfterBalance = await market.quote.balanceOf(makerAddress);

      const holdingWethfterBalance = await (
        await mgv.token("DAI")
      ).balanceOf(mgvArbAddress);
      await mgvTestUtil.waitForBlock(market.mgv, receipts.blockNumber);

=======
>>>>>>> 0b74b145
      assert.ok(!(await market.isLive("asks", offer.id)));
      assert.deepStrictEqual(
        baseAfterBalance.minus(baseBeforeBalance).lte(1),
        true,
        `Base Should have the same amount of base as before (less then 1, because of rounding): ${baseBeforeBalance.toString()}  after:${baseAfterBalance.toString()}`
      );
      assert.deepStrictEqual(
        quoteBeforeBalance,
        quoteAfterBalance,
        "Quote Should have the same amount of base"
      );
<<<<<<< HEAD
      assert.ok(
        holdingDaiBeforeBalance < holdingWethfterBalance,
        "Should have gained holding token"
      );
      /* check if the offer has been partially filled */
      assert.equal(makerBaseAfterBalance.toNumber() > 99, true);
      assert.equal(makerQuoteAfterBalance.toNumber() < 1, true);
    });

    it(`should find partial arb and do arb, bid`, async function () {
      const market = await mgv.market({ base: "WETH", quote: "DAI" });
      const mgvArbAddress = mgv.getAddress("MgvArbitrage");

      const lp = await mgv.liquidityProvider(market);
      const provision = await lp.computeBidProvision();
      const offer = await lp.newBid({
        wants: 1,
        gives: 10000,
        fund: provision,
      });
      await mgvTestUtil.waitForTransaction(
        await market.quote.approve(mgv.address, 10000)
      );
      const factoryAddress = mgv.getAddress("UniswapV3Factory");
      const poolInfo = await getPoolInfo(
        factoryAddress,
        new Token(mgv.network.id!, market.quote.address, market.quote.decimals),
        new Token(mgv.network.id!, market.base.address, market.base.decimals),
        3000,
        mgv.provider
      );

      const pricer = generateUniQuoter(
        mgv.getAddress("UniswapV3Quoter"),
        mgv.provider
      );

      const holdingTokensFakeBalance = new Big(100);
      const arbBot = new ArbBot(
        mgvArbitrager,
        poolInfo,
        pricer,
        {
          base: market.base.name,
          quote: market.quote.name,
        },
        {
          holdingTokens: {
            DAI: {
              name: "DAI",
              balance: holdingTokensFakeBalance,
            },
          },
          tokenForExchange: {
            name: "DAI",
            balance: holdingTokensFakeBalance,
          },
        }
      );
      const txActivate = await activateTokensWithMgv(
        [market.base.address, market.quote.address],
        mgvDeployer
      );
      await mgvTestUtil.waitForTransaction(txActivate!);
      const makerAddress = await this.accounts.maker.address;

      const quoteBeforeBalance = await market.quote.balanceOf(mgvArbAddress);
      const baseBeforeBalance = await market.base.balanceOf(mgvArbAddress);
      const txs = await arbBot.run(market, ["WETH", "DAI", 3000], {
        holdingTokens: ["DAI"],
        tokenForExchange: "DAI",
        exchangeConfig: {
          exchange: "Uniswap",
          fee: () => 3000,
        },
      });
      const quoteAfterBalance = await market.quote.balanceOf(mgvArbAddress);
      const baseAfterBalance = await market.base.balanceOf(mgvArbAddress);

      const makerBaseAfterBalance = await market.base.balanceOf(makerAddress);
      const makerQuoteAfterBalance = await market.quote.balanceOf(makerAddress);
      const receipt = await mgvTestUtil.waitForTransaction(txs.bidTransaction);

      await mgvTestUtil.waitForBlock(mgv, receipt.blockNumber);
      assert.ok(!(await market.isLive("asks", offer.id)));
      assert.deepStrictEqual(
        baseBeforeBalance,
        baseAfterBalance,
        "Should have the same amount of base"
      );
      assert.ok(
        quoteBeforeBalance < quoteAfterBalance,
        "Should have gained quote"
      );

      assert.equal(
        makerBaseAfterBalance.toNumber() < 101 &&
          makerBaseAfterBalance.toNumber() > 100,
        true
      );
      assert.equal(
        makerQuoteAfterBalance.toNumber() > 99999 &&
          makerQuoteAfterBalance.toNumber() < 100000,
        true
      );
    });

    it(`should find partial arb and do arb, ask`, async function () {
      const weth = await mgv.token("WETH");

      const market = await mgv.market({ base: "WETH", quote: "DAI" });
      const mgvArbAddress = mgv.getAddress("MgvArbitrage");

      const lp = await mgv.liquidityProvider(market);
      const provision = await lp.computeAskProvision();
      const offer = await lp.newAsk({ wants: 10, gives: 10, fund: provision });
      await mgvTestUtil.waitForTransaction(
        await market.base.approve(mgv.address, 1)
      );
      await mgvTestUtil.waitForTransaction(
        await market.quote.approve(mgv.address, 1)
      );
      const factoryAddress = mgv.getAddress("UniswapV3Factory");
      const poolInfo = await getPoolInfo(
        factoryAddress,
        new Token(mgv.network.id!, market.base.address, market.base.decimals),
        new Token(mgv.network.id!, market.quote.address, market.quote.decimals),
        3000,
        mgv.provider
      );
      const pricer = generateUniQuoter(
        mgv.getAddress("UniswapV3Quoter"),
        mgv.provider
      );

      await weth.contract.mintTo(mgvArbAddress, weth.toUnits(1));
      const fakeBalance = await weth.balanceOf(mgvArbAddress);
      const arbBot = new ArbBot(
        mgvArbitrager,
        poolInfo,
        pricer,
        {
          base: market.base.name,
          quote: market.quote.name,
        },
        {
          holdingTokens: {
            DAI: {
              name: "DAI",
              balance: fakeBalance,
            },
            WETH: {
              name: "WETH",
              balance: fakeBalance,
            },
          },
          tokenForExchange: {
            name: "DAI",
            balance: fakeBalance,
          },
        }
      );
      const txActivate = await activateTokensWithMgv(
        [market.base.address, market.quote.address],
        mgvDeployer
      );
      await mgvTestUtil.waitForTransaction(txActivate!);
      const makerAddress = this.accounts.maker.address;

      const quoteBeforeBalance = await market.quote.balanceOf(mgvArbAddress);
      const baseBeforeBalance = await market.base.balanceOf(mgvArbAddress);
      const txs = await arbBot.run(market, ["WETH", "DAI", 3000], {
        holdingTokens: ["DAI"],
        tokenForExchange: "DAI",
        exchangeConfig: {
          exchange: "Uniswap",
          fee: () => 3000,
        },
      });
      const quoteAfterBalance = await market.quote.balanceOf(mgvArbAddress);
      const baseAfterBalance = await market.base.balanceOf(mgvArbAddress);
      const receipt = await mgvTestUtil.waitForTransaction(txs.askTransaction);
      await mgvTestUtil.waitForBlock(mgv, receipt.blockNumber);

      const makerQuoteAfterBalance = await market.quote.balanceOf(makerAddress);
      const makerBaseAfterBalance = await market.base.balanceOf(makerAddress);

      assert.ok(!(await market.isLive("asks", offer.id)));
      assert.deepStrictEqual(
        baseBeforeBalance,
        baseAfterBalance,
        "Should have the same amount of base"
      );
      assert.ok(
        quoteBeforeBalance < quoteAfterBalance,
        "Should have gained quote"
      );

      assert.equal(makerBaseAfterBalance.toNumber(), 99);
      assert.equal(makerQuoteAfterBalance.toNumber(), 100001);
    });

    it(`should find partial arb and do arb, bid`, async function () {
      const market = await mgv.market({ base: "WETH", quote: "DAI" });
      const mgvArbAddress = mgv.getAddress("MgvArbitrage");

      const lp = await mgv.liquidityProvider(market);
      const provision = await lp.computeBidProvision();
      const offer = await lp.newBid({
        wants: 1,
        gives: 10000,
        fund: provision,
      });
      await mgvTestUtil.waitForTransaction(
        await market.quote.approve(mgv.address, 10000)
      );
      const factoryAddress = mgv.getAddress("UniswapV3Factory");
      const poolInfo = await getPoolInfo(
        factoryAddress,
        new Token(mgv.network.id!, market.quote.address, market.quote.decimals),
        new Token(mgv.network.id!, market.base.address, market.base.decimals),
        3000,
        mgv.provider
      );

      const pricer = generateUniQuoter(
        mgv.getAddress("UniswapV3Quoter"),
        mgv.provider
      );

      const weth = await mgv.token("WETH");
      await weth.contract.mintTo(mgvArbAddress, weth.toUnits(1));

      const arbBot = new ArbBot(
        mgvArbitrager,
        poolInfo,
        pricer,
        {
          base: market.base.name,
          quote: market.quote.name,
        },
        {
          holdingTokens: {
            DAI: {
              name: "DAI",
              balance: await market.base.balanceOf(this.accounts.maker.address),
            },
          },
          tokenForExchange: {
            name: "WETH",
            balance: await market.base.balanceOf(this.accounts.maker.address),
          },
        }
      );
      const txActivate = await activateTokensWithMgv(
        [market.base.address, market.quote.address],
        mgvDeployer
      );
      await mgvTestUtil.waitForTransaction(txActivate!);
      const quoteBeforeBalance = await market.quote.balanceOf(mgvArbAddress);
      const baseBeforeBalance = await market.base.balanceOf(mgvArbAddress);

      const makerAddress = this.accounts.maker.address;

      const txs = await arbBot.run(market, ["WETH", "DAI", 3000], {
        holdingTokens: ["WETH"],
        tokenForExchange: "WETH",
        exchangeConfig: {
          exchange: "Uniswap",
          fee: () => 3000,
        },
      });
      const quoteAfterBalance = await market.quote.balanceOf(mgvArbAddress);
      const baseAfterBalance = await market.base.balanceOf(mgvArbAddress);
      const receipt = await mgvTestUtil.waitForTransaction(txs.bidTransaction);
      await mgvTestUtil.waitForBlock(mgv, receipt.blockNumber);

      const makerQuoteAfterBalance = await market.quote.balanceOf(makerAddress);
      const makerBaseAfterBalance = await market.base.balanceOf(makerAddress);
      assert.ok(!(await market.isLive("asks", offer.id)));
      assert.deepStrictEqual(
        quoteBeforeBalance.toNumber(),
        quoteAfterBalance.toNumber(),

        "Should have the same amount of quote"
      );
      assert.ok(
        baseBeforeBalance < baseAfterBalance,
        "Should have gained base"
      );

      assert.equal(makerBaseAfterBalance.toNumber(), 101);
      assert.equal(makerQuoteAfterBalance.toNumber(), 90000);
=======
>>>>>>> 0b74b145
    });

    //TODO: Test configs
  });

  it("get quote from uniswap", async () => {
    const weth = await mgv.token("WETH");
    const dai = await mgv.token("DAI");

    const uniswapV3FactoryAddress = mgv.getAddress("UniswapV3Factory");
    const uniswapV3QuoterAddress = mgv.getAddress("UniswapV3Quoter");

    const wethToken = new Token(mgv.network.id!, weth.address, weth.decimals);
    const daiToken = new Token(mgv.network.id!, dai.address, dai.decimals);

    const poolInfo = await getPoolInfo(
      uniswapV3FactoryAddress,
      wethToken,
      daiToken,
      3000,
      mgv.provider
    );

    const pricer = generateUniQuoter(uniswapV3QuoterAddress, mgv.provider);

    const minimalPoolInfo = {
      token0: poolInfo.token0,
      token1: poolInfo.token1,
      fee: poolInfo.fee,
    };

    const value = await pricer.quoteExactInputSingle(minimalPoolInfo, "100");

    assert.equal(value.toNumber(), 158399);

    const input = await pricer.quoteExactOutputSingle(
      minimalPoolInfo,
      value.toString()
    );

    assert.equal(input.toNumber(), 100);
  });
});<|MERGE_RESOLUTION|>--- conflicted
+++ resolved
@@ -8,17 +8,10 @@
 import { Token } from "@uniswap/sdk-core";
 import assert from "assert";
 import { getPoolInfo } from "../../src/uniswap/pool";
-<<<<<<< HEAD
-import { activateTokensWithMgv } from "../../src/util/ArbBotUtils";
-import { logger } from "../../src/util/logger";
-import { generateUniQuoter } from "../../src/uniswap/pricing";
-import Big from "big.js";
-=======
 import { activateTokens, activatePool, arbitrage } from "../../src/arbitarger";
 import { MgvArbitrage } from "../../src/types/typechain/MgvArbitrage";
 import { MgvArbitrage__factory } from "../../src/types/typechain/";
 import { Method } from "../../src/types";
->>>>>>> 0b74b145
 
 let mgv: Mangrove;
 let mgvDeployer: Mangrove;
@@ -153,58 +146,6 @@
       const lp = await mgv.liquidityProvider(market);
       const provision = await lp.computeAskProvision();
       const offer = await lp.newAsk({ wants: 1, gives: 1, fund: provision });
-<<<<<<< HEAD
-      await mgvTestUtil.waitForTransaction(
-        await market.base.approve(mgv.address, 1)
-      );
-      await mgvTestUtil.waitForTransaction(
-        await market.quote.approve(mgv.address, 1)
-      );
-      const factoryAddress = mgv.getAddress("UniswapV3Factory");
-      const poolInfo = await getPoolInfo(
-        factoryAddress,
-        new Token(mgv.network.id!, market.base.address, market.base.decimals),
-        new Token(mgv.network.id!, market.quote.address, market.quote.decimals),
-        3000,
-        mgv.provider
-      );
-      const pricer = generateUniQuoter(
-        mgv.getAddress("UniswapV3Quoter"),
-        mgv.provider
-      );
-
-      const arbBot = new ArbBot(
-        mgvArbitrager,
-        poolInfo,
-        pricer,
-        {
-          base: market.base.name,
-          quote: market.quote.name,
-        },
-        {
-          holdingTokens: {
-            DAI: {
-              name: "DAI",
-              balance: await market.quote.balanceOf(
-                this.accounts.maker.address
-              ),
-            },
-          },
-          tokenForExchange: {
-            name: "DAI",
-            balance: await market.quote.balanceOf(this.accounts.maker.address),
-          },
-        }
-      );
-      const txActivate = await activateTokensWithMgv(
-        [market.base.address, market.quote.address],
-        mgvDeployer
-      );
-      await mgvTestUtil.waitForTransaction(txActivate!);
-      const quoteBeforeBalance = await market.quote.balanceOf(mgvArbAddress);
-=======
-
->>>>>>> 0b74b145
       const baseBeforeBalance = await market.base.balanceOf(mgvArbAddress);
       const quoteBeforeBalance = await market.quote.balanceOf(mgvArbAddress);
 
@@ -242,54 +183,6 @@
         gives: "10000",
         fund: provision,
       });
-<<<<<<< HEAD
-      await mgvTestUtil.waitForTransaction(
-        await market.quote.approve(mgv.address, 10000)
-      );
-      const factoryAddress = mgv.getAddress("UniswapV3Factory");
-      const poolInfo = await getPoolInfo(
-        factoryAddress,
-        new Token(mgv.network.id!, market.quote.address, market.quote.decimals),
-        new Token(mgv.network.id!, market.base.address, market.base.decimals),
-        3000,
-        mgv.provider
-      );
-
-      const pricer = generateUniQuoter(
-        mgv.getAddress("UniswapV3Quoter"),
-        mgv.provider
-      );
-      const arbBot = new ArbBot(
-        mgvArbitrager,
-        poolInfo,
-        pricer,
-        {
-          base: market.base.name,
-          quote: market.quote.name,
-        },
-        {
-          holdingTokens: {
-            DAI: {
-              name: "DAI",
-              balance: await market.quote.balanceOf(
-                this.accounts.maker.address
-              ),
-            },
-          },
-          tokenForExchange: {
-            name: "DAI",
-            balance: await market.quote.balanceOf(this.accounts.maker.address),
-          },
-        }
-      );
-      const txActivate = await activateTokensWithMgv(
-        [market.base.address, market.quote.address],
-        mgvDeployer
-      );
-      await mgvTestUtil.waitForTransaction(txActivate!);
-      const quoteBeforeBalance = await market.quote.balanceOf(mgvArbAddress);
-=======
->>>>>>> 0b74b145
       const baseBeforeBalance = await market.base.balanceOf(mgvArbAddress);
       const quoteBeforeBalance = await market.quote.balanceOf(mgvArbAddress);
 
@@ -324,55 +217,6 @@
       const lp = await mgv.liquidityProvider(market);
       const provision = await lp.computeAskProvision();
       const offer = await lp.newAsk({ wants: 2000, gives: 1, fund: provision });
-<<<<<<< HEAD
-      await mgvTestUtil.waitForTransaction(
-        await market.base.approve(mgv.address, 1)
-      );
-      const factoryAddress = mgv.getAddress("UniswapV3Factory");
-      const poolInfo = await getPoolInfo(
-        factoryAddress,
-        new Token(mgv.network.id!, market.base.address, market.base.decimals),
-        new Token(mgv.network.id!, market.quote.address, market.quote.decimals),
-        3000,
-        mgv.provider
-      );
-
-      const pricer = generateUniQuoter(
-        mgv.getAddress("UniswapV3Quoter"),
-        mgv.provider
-      );
-      const arbBot = new ArbBot(
-        mgvArbitrager,
-        poolInfo,
-        pricer,
-        {
-          base: market.base.name,
-          quote: market.quote.name,
-        },
-        {
-          holdingTokens: {
-            DAI: {
-              name: "DAI",
-              balance: await market.quote.balanceOf(
-                this.accounts.maker.address
-              ),
-            },
-          },
-          tokenForExchange: {
-            name: "DAI",
-            balance: await market.quote.balanceOf(this.accounts.maker.address),
-          },
-        }
-      );
-      const txActivate = await activateTokensWithMgv(
-        [market.base.address, market.quote.address],
-        mgvDeployer
-      );
-      await mgvTestUtil.waitForTransaction(txActivate!);
-      const mgvArbAddress = mgv.getAddress("MgvArbitrage");
-=======
-
->>>>>>> 0b74b145
       const quoteBeforeBalance = await market.quote.balanceOf(mgvArbAddress);
       const baseBeforeBalance = await market.base.balanceOf(mgvArbAddress);
 
@@ -396,173 +240,26 @@
         "Should have the same amount of quote"
       );
     });
-<<<<<<< HEAD
-
-    it(`should be profitable, exchange on Mangrove first`, async function () {
-      const usdc = await mgv.token("USDC");
-      const weth = await mgv.token("WETH");
-      const dai = await mgv.token("DAI");
-      await usdc.contract.mintTo(
-        this.accounts.maker.address,
-        usdc.toUnits(100000000)
-      );
-      await dai.contract.mintTo(
-        this.accounts.maker.address,
-        dai.toUnits(100000000)
-      );
-
-      const usdcDaiMarket = await mgv.market({ base: "DAI", quote: "USDC" });
-      const lpDaiWeth = await mgv.liquidityProvider(usdcDaiMarket);
-      const provisionAsk = await lpDaiWeth.computeAskProvision();
-      const provisionBid = await lpDaiWeth.computeBidProvision();
-      await lpDaiWeth.newAsk({
-        wants: 200000,
-        gives: 200000,
-        fund: provisionAsk,
-      });
-      await lpDaiWeth.newBid({
-        wants: 200000,
-        gives: 200000,
-        fund: provisionBid,
-      });
-      await mgvTestUtil.waitForTransaction(
-        await usdc.approve(mgv.address, 200000)
-      );
-      await mgvTestUtil.waitForTransaction(
-        await dai.approve(mgv.address, 200000)
-      );
-
-      const market = await mgv.market({ base: "WETH", quote: "USDC" });
+    it(`should be profitable, exchange on Uniswap first`, async function () {
+      const mgvArbAddress = mgv.getAddress("MgvArbitrage");
+      const market = await mgv.market({
+        base: "WETH",
+        quote: "USDC",
+        tickSpacing,
+      });
       const lp = await mgv.liquidityProvider(market);
       const provision = await lp.computeAskProvision();
       const offer = await lp.newAsk({ wants: 1, gives: 1, fund: provision });
-      await mgvTestUtil.waitForTransaction(await weth.approve(mgv.address, 1));
-      const factoryAddress = mgv.getAddress("UniswapV3Factory");
-      const poolInfo = await getPoolInfo(
-        factoryAddress,
-        new Token(mgv.network.id!, market.base.address, market.base.decimals),
-        new Token(mgv.network.id!, market.quote.address, market.quote.decimals),
-        3000,
-        mgv.provider
-      );
-      const pricer = generateUniQuoter(
-        mgv.getAddress("UniswapV3Quoter"),
-        mgv.provider
-      );
-      const arbBot = new ArbBot(
-        mgvArbitrager,
-        poolInfo,
-        pricer,
-        {
-          base: market.base.name,
-          quote: market.quote.name,
-        },
-        {
-          holdingTokens: {
-            DAI: {
-              name: "DAI",
-              balance: await market.quote.balanceOf(
-                this.accounts.maker.address
-              ),
-            },
-          },
-          tokenForExchange: {
-            name: "DAI",
-            balance: await market.quote.balanceOf(this.accounts.maker.address),
-          },
-        }
-      );
-      const txActivate = await activateTokensWithMgv(
-        [market.base.address, market.quote.address, mgv.getAddress("DAI")],
-        mgvDeployer
-      );
-      await mgvTestUtil.waitForTransaction(txActivate!);
-=======
-    it(`should be profitable, exchange on Uniswap first`, async function () {
->>>>>>> 0b74b145
-      const mgvArbAddress = mgv.getAddress("MgvArbitrage");
-      const market = await mgv.market({
-        base: "WETH",
-        quote: "USDC",
-        tickSpacing,
-      });
-      const lp = await mgv.liquidityProvider(market);
-      const provision = await lp.computeAskProvision();
-      const offer = await lp.newAsk({ wants: 1, gives: 1, fund: provision });
-<<<<<<< HEAD
-      await mgvTestUtil.waitForTransaction(
-        await market.base.approve(mgv.address, 1000)
-      );
-      await mgvTestUtil.waitForTransaction(
-        await market.quote.approve(mgv.address, 1000)
-      );
-      const factoryAddress = mgv.getAddress("UniswapV3Factory");
-      const poolInfo = await getPoolInfo(
-        factoryAddress,
-        new Token(mgv.network.id!, market.base.address, market.base.decimals),
-        new Token(mgv.network.id!, market.quote.address, market.quote.decimals),
-        3000,
-        mgv.provider
-      );
-
-      const pricer = generateUniQuoter(
-        mgv.getAddress("UniswapV3Quoter"),
-        mgv.provider
-      );
-
-      const dai = await mgv.token("DAI");
-      const arbBot = new ArbBot(
-        mgvArbitrager,
-        poolInfo,
-        pricer,
-        {
-          base: market.base.name,
-          quote: market.quote.name,
-        },
-        {
-          holdingTokens: {
-            DAI: {
-              name: "DAI",
-              balance: await dai.balanceOf(this.accounts.maker.address),
-            },
-          },
-          tokenForExchange: {
-            name: "DAI",
-            balance: await dai.balanceOf(this.accounts.maker.address),
-          },
-        }
-      );
-      const txActivate = await activateTokensWithMgv(
-        [market.base.address, market.quote.address, mgv.getAddress("DAI")],
-        mgvDeployer
-      );
-      await mgvTestUtil.waitForTransaction(txActivate!);
-      const mgvArbAddress = mgv.getAddress("MgvArbitrage");
-      const quoteBeforeBalance = await market.quote.balanceOf(mgvArbAddress);
-      const baseBeforeBalance = await market.base.balanceOf(mgvArbAddress);
-      const holdingDaiBeforeBalance = await (
-        await mgv.token("DAI")
-      ).balanceOf(mgvArbAddress);
-      const transactions = await arbBot.run(market, ["WETH", "USDC", 3000], {
-        holdingTokens: ["DAI"],
-        tokenForExchange: "DAI",
-        exchangeConfig: { exchange: "Uniswap", fee: () => 3000 },
-      });
-      let receipts;
-      if (transactions.askTransaction)
-        receipts = await mgvTestUtil.waitForTransaction(
-          transactions.askTransaction
-        );
-      else
-        receipts = await mgvTestUtil.waitForTransaction(
-          transactions.bidTransaction
-        );
-      const quoteAfterBalance = await market.quote.balanceOf(mgvArbAddress);
-      const baseAfterBalance = await market.base.balanceOf(mgvArbAddress);
-      const holdingWethfterBalance = await (
-        await mgv.token("DAI")
-      ).balanceOf(mgvArbAddress);
-      await mgvTestUtil.waitForBlock(market.mgv, receipts.blockNumber);
+      const quoteBeforeBalance = await market.quote.balanceOf(mgvArbAddress);
+      const baseBeforeBalance = await market.base.balanceOf(mgvArbAddress);
+
+      await testArbitrage(mgv, market, arbitragerContract, 1, [
+        "doArbitrageFirstUniwapThenMangrove",
+      ]);
+
+      const quoteAfterBalance = await market.quote.balanceOf(mgvArbAddress);
+      const baseAfterBalance = await market.base.balanceOf(mgvArbAddress);
+
       assert.ok(!(await market.isLive("asks", offer.id)));
       assert.deepStrictEqual(
         baseAfterBalance.minus(baseBeforeBalance).lte(1),
@@ -574,437 +271,7 @@
         quoteAfterBalance,
         "Quote Should have the same amount of base"
       );
-      assert.ok(
-        holdingDaiBeforeBalance < holdingWethfterBalance,
-        "Should have gained holding token"
-      );
-    });
-
-    it(`should partial fill be profitable, exchange on Uniswap first`, async function () {
-      const market = await mgv.market({ base: "WETH", quote: "USDC" });
-      const lp = await mgv.liquidityProvider(market);
-      const provision = await lp.computeAskProvision();
-      const offer = await lp.newAsk({ wants: 1, gives: 1, fund: provision });
-      await mgvTestUtil.waitForTransaction(
-        await market.base.approve(mgv.address, 1000)
-      );
-      await mgvTestUtil.waitForTransaction(
-        await market.quote.approve(mgv.address, 1000)
-      );
-      const factoryAddress = mgv.getAddress("UniswapV3Factory");
-      const poolInfo = await getPoolInfo(
-        factoryAddress,
-        new Token(mgv.network.id!, market.base.address, market.base.decimals),
-        new Token(mgv.network.id!, market.quote.address, market.quote.decimals),
-        3000,
-        mgv.provider
-      );
-
-      const pricer = generateUniQuoter(
-        mgv.getAddress("UniswapV3Quoter"),
-        mgv.provider
-      );
-
-      const holdingTokensFakeBalance = new Big(100);
-      const arbBot = new ArbBot(
-        mgvArbitrager,
-        poolInfo,
-        pricer,
-        {
-          base: market.base.name,
-          quote: market.quote.name,
-        },
-        {
-          holdingTokens: {
-            DAI: {
-              name: "DAI",
-              balance: holdingTokensFakeBalance,
-            },
-          },
-          tokenForExchange: {
-            name: "DAI",
-            balance: holdingTokensFakeBalance,
-          },
-        }
-      );
-      const txActivate = await activateTokensWithMgv(
-        [market.base.address, market.quote.address, mgv.getAddress("DAI")],
-        mgvDeployer
-      );
-      await mgvTestUtil.waitForTransaction(txActivate!);
-      const mgvArbAddress = mgv.getAddress("MgvArbitrage");
-=======
->>>>>>> 0b74b145
-
-      const quoteBeforeBalance = await market.quote.balanceOf(mgvArbAddress);
-      const baseBeforeBalance = await market.base.balanceOf(mgvArbAddress);
-
-      await testArbitrage(mgv, market, arbitragerContract, 1, [
-        "doArbitrageFirstUniwapThenMangrove",
-      ]);
-
-      const quoteAfterBalance = await market.quote.balanceOf(mgvArbAddress);
-      const baseAfterBalance = await market.base.balanceOf(mgvArbAddress);
-
-<<<<<<< HEAD
-      const makerAddress = await this.accounts.maker.address;
-      const makerBaseAfterBalance = await market.base.balanceOf(makerAddress);
-      const makerQuoteAfterBalance = await market.quote.balanceOf(makerAddress);
-
-      const holdingWethfterBalance = await (
-        await mgv.token("DAI")
-      ).balanceOf(mgvArbAddress);
-      await mgvTestUtil.waitForBlock(market.mgv, receipts.blockNumber);
-
-=======
->>>>>>> 0b74b145
-      assert.ok(!(await market.isLive("asks", offer.id)));
-      assert.deepStrictEqual(
-        baseAfterBalance.minus(baseBeforeBalance).lte(1),
-        true,
-        `Base Should have the same amount of base as before (less then 1, because of rounding): ${baseBeforeBalance.toString()}  after:${baseAfterBalance.toString()}`
-      );
-      assert.deepStrictEqual(
-        quoteBeforeBalance,
-        quoteAfterBalance,
-        "Quote Should have the same amount of base"
-      );
-<<<<<<< HEAD
-      assert.ok(
-        holdingDaiBeforeBalance < holdingWethfterBalance,
-        "Should have gained holding token"
-      );
-      /* check if the offer has been partially filled */
-      assert.equal(makerBaseAfterBalance.toNumber() > 99, true);
-      assert.equal(makerQuoteAfterBalance.toNumber() < 1, true);
-    });
-
-    it(`should find partial arb and do arb, bid`, async function () {
-      const market = await mgv.market({ base: "WETH", quote: "DAI" });
-      const mgvArbAddress = mgv.getAddress("MgvArbitrage");
-
-      const lp = await mgv.liquidityProvider(market);
-      const provision = await lp.computeBidProvision();
-      const offer = await lp.newBid({
-        wants: 1,
-        gives: 10000,
-        fund: provision,
-      });
-      await mgvTestUtil.waitForTransaction(
-        await market.quote.approve(mgv.address, 10000)
-      );
-      const factoryAddress = mgv.getAddress("UniswapV3Factory");
-      const poolInfo = await getPoolInfo(
-        factoryAddress,
-        new Token(mgv.network.id!, market.quote.address, market.quote.decimals),
-        new Token(mgv.network.id!, market.base.address, market.base.decimals),
-        3000,
-        mgv.provider
-      );
-
-      const pricer = generateUniQuoter(
-        mgv.getAddress("UniswapV3Quoter"),
-        mgv.provider
-      );
-
-      const holdingTokensFakeBalance = new Big(100);
-      const arbBot = new ArbBot(
-        mgvArbitrager,
-        poolInfo,
-        pricer,
-        {
-          base: market.base.name,
-          quote: market.quote.name,
-        },
-        {
-          holdingTokens: {
-            DAI: {
-              name: "DAI",
-              balance: holdingTokensFakeBalance,
-            },
-          },
-          tokenForExchange: {
-            name: "DAI",
-            balance: holdingTokensFakeBalance,
-          },
-        }
-      );
-      const txActivate = await activateTokensWithMgv(
-        [market.base.address, market.quote.address],
-        mgvDeployer
-      );
-      await mgvTestUtil.waitForTransaction(txActivate!);
-      const makerAddress = await this.accounts.maker.address;
-
-      const quoteBeforeBalance = await market.quote.balanceOf(mgvArbAddress);
-      const baseBeforeBalance = await market.base.balanceOf(mgvArbAddress);
-      const txs = await arbBot.run(market, ["WETH", "DAI", 3000], {
-        holdingTokens: ["DAI"],
-        tokenForExchange: "DAI",
-        exchangeConfig: {
-          exchange: "Uniswap",
-          fee: () => 3000,
-        },
-      });
-      const quoteAfterBalance = await market.quote.balanceOf(mgvArbAddress);
-      const baseAfterBalance = await market.base.balanceOf(mgvArbAddress);
-
-      const makerBaseAfterBalance = await market.base.balanceOf(makerAddress);
-      const makerQuoteAfterBalance = await market.quote.balanceOf(makerAddress);
-      const receipt = await mgvTestUtil.waitForTransaction(txs.bidTransaction);
-
-      await mgvTestUtil.waitForBlock(mgv, receipt.blockNumber);
-      assert.ok(!(await market.isLive("asks", offer.id)));
-      assert.deepStrictEqual(
-        baseBeforeBalance,
-        baseAfterBalance,
-        "Should have the same amount of base"
-      );
-      assert.ok(
-        quoteBeforeBalance < quoteAfterBalance,
-        "Should have gained quote"
-      );
-
-      assert.equal(
-        makerBaseAfterBalance.toNumber() < 101 &&
-          makerBaseAfterBalance.toNumber() > 100,
-        true
-      );
-      assert.equal(
-        makerQuoteAfterBalance.toNumber() > 99999 &&
-          makerQuoteAfterBalance.toNumber() < 100000,
-        true
-      );
-    });
-
-    it(`should find partial arb and do arb, ask`, async function () {
-      const weth = await mgv.token("WETH");
-
-      const market = await mgv.market({ base: "WETH", quote: "DAI" });
-      const mgvArbAddress = mgv.getAddress("MgvArbitrage");
-
-      const lp = await mgv.liquidityProvider(market);
-      const provision = await lp.computeAskProvision();
-      const offer = await lp.newAsk({ wants: 10, gives: 10, fund: provision });
-      await mgvTestUtil.waitForTransaction(
-        await market.base.approve(mgv.address, 1)
-      );
-      await mgvTestUtil.waitForTransaction(
-        await market.quote.approve(mgv.address, 1)
-      );
-      const factoryAddress = mgv.getAddress("UniswapV3Factory");
-      const poolInfo = await getPoolInfo(
-        factoryAddress,
-        new Token(mgv.network.id!, market.base.address, market.base.decimals),
-        new Token(mgv.network.id!, market.quote.address, market.quote.decimals),
-        3000,
-        mgv.provider
-      );
-      const pricer = generateUniQuoter(
-        mgv.getAddress("UniswapV3Quoter"),
-        mgv.provider
-      );
-
-      await weth.contract.mintTo(mgvArbAddress, weth.toUnits(1));
-      const fakeBalance = await weth.balanceOf(mgvArbAddress);
-      const arbBot = new ArbBot(
-        mgvArbitrager,
-        poolInfo,
-        pricer,
-        {
-          base: market.base.name,
-          quote: market.quote.name,
-        },
-        {
-          holdingTokens: {
-            DAI: {
-              name: "DAI",
-              balance: fakeBalance,
-            },
-            WETH: {
-              name: "WETH",
-              balance: fakeBalance,
-            },
-          },
-          tokenForExchange: {
-            name: "DAI",
-            balance: fakeBalance,
-          },
-        }
-      );
-      const txActivate = await activateTokensWithMgv(
-        [market.base.address, market.quote.address],
-        mgvDeployer
-      );
-      await mgvTestUtil.waitForTransaction(txActivate!);
-      const makerAddress = this.accounts.maker.address;
-
-      const quoteBeforeBalance = await market.quote.balanceOf(mgvArbAddress);
-      const baseBeforeBalance = await market.base.balanceOf(mgvArbAddress);
-      const txs = await arbBot.run(market, ["WETH", "DAI", 3000], {
-        holdingTokens: ["DAI"],
-        tokenForExchange: "DAI",
-        exchangeConfig: {
-          exchange: "Uniswap",
-          fee: () => 3000,
-        },
-      });
-      const quoteAfterBalance = await market.quote.balanceOf(mgvArbAddress);
-      const baseAfterBalance = await market.base.balanceOf(mgvArbAddress);
-      const receipt = await mgvTestUtil.waitForTransaction(txs.askTransaction);
-      await mgvTestUtil.waitForBlock(mgv, receipt.blockNumber);
-
-      const makerQuoteAfterBalance = await market.quote.balanceOf(makerAddress);
-      const makerBaseAfterBalance = await market.base.balanceOf(makerAddress);
-
-      assert.ok(!(await market.isLive("asks", offer.id)));
-      assert.deepStrictEqual(
-        baseBeforeBalance,
-        baseAfterBalance,
-        "Should have the same amount of base"
-      );
-      assert.ok(
-        quoteBeforeBalance < quoteAfterBalance,
-        "Should have gained quote"
-      );
-
-      assert.equal(makerBaseAfterBalance.toNumber(), 99);
-      assert.equal(makerQuoteAfterBalance.toNumber(), 100001);
-    });
-
-    it(`should find partial arb and do arb, bid`, async function () {
-      const market = await mgv.market({ base: "WETH", quote: "DAI" });
-      const mgvArbAddress = mgv.getAddress("MgvArbitrage");
-
-      const lp = await mgv.liquidityProvider(market);
-      const provision = await lp.computeBidProvision();
-      const offer = await lp.newBid({
-        wants: 1,
-        gives: 10000,
-        fund: provision,
-      });
-      await mgvTestUtil.waitForTransaction(
-        await market.quote.approve(mgv.address, 10000)
-      );
-      const factoryAddress = mgv.getAddress("UniswapV3Factory");
-      const poolInfo = await getPoolInfo(
-        factoryAddress,
-        new Token(mgv.network.id!, market.quote.address, market.quote.decimals),
-        new Token(mgv.network.id!, market.base.address, market.base.decimals),
-        3000,
-        mgv.provider
-      );
-
-      const pricer = generateUniQuoter(
-        mgv.getAddress("UniswapV3Quoter"),
-        mgv.provider
-      );
-
-      const weth = await mgv.token("WETH");
-      await weth.contract.mintTo(mgvArbAddress, weth.toUnits(1));
-
-      const arbBot = new ArbBot(
-        mgvArbitrager,
-        poolInfo,
-        pricer,
-        {
-          base: market.base.name,
-          quote: market.quote.name,
-        },
-        {
-          holdingTokens: {
-            DAI: {
-              name: "DAI",
-              balance: await market.base.balanceOf(this.accounts.maker.address),
-            },
-          },
-          tokenForExchange: {
-            name: "WETH",
-            balance: await market.base.balanceOf(this.accounts.maker.address),
-          },
-        }
-      );
-      const txActivate = await activateTokensWithMgv(
-        [market.base.address, market.quote.address],
-        mgvDeployer
-      );
-      await mgvTestUtil.waitForTransaction(txActivate!);
-      const quoteBeforeBalance = await market.quote.balanceOf(mgvArbAddress);
-      const baseBeforeBalance = await market.base.balanceOf(mgvArbAddress);
-
-      const makerAddress = this.accounts.maker.address;
-
-      const txs = await arbBot.run(market, ["WETH", "DAI", 3000], {
-        holdingTokens: ["WETH"],
-        tokenForExchange: "WETH",
-        exchangeConfig: {
-          exchange: "Uniswap",
-          fee: () => 3000,
-        },
-      });
-      const quoteAfterBalance = await market.quote.balanceOf(mgvArbAddress);
-      const baseAfterBalance = await market.base.balanceOf(mgvArbAddress);
-      const receipt = await mgvTestUtil.waitForTransaction(txs.bidTransaction);
-      await mgvTestUtil.waitForBlock(mgv, receipt.blockNumber);
-
-      const makerQuoteAfterBalance = await market.quote.balanceOf(makerAddress);
-      const makerBaseAfterBalance = await market.base.balanceOf(makerAddress);
-      assert.ok(!(await market.isLive("asks", offer.id)));
-      assert.deepStrictEqual(
-        quoteBeforeBalance.toNumber(),
-        quoteAfterBalance.toNumber(),
-
-        "Should have the same amount of quote"
-      );
-      assert.ok(
-        baseBeforeBalance < baseAfterBalance,
-        "Should have gained base"
-      );
-
-      assert.equal(makerBaseAfterBalance.toNumber(), 101);
-      assert.equal(makerQuoteAfterBalance.toNumber(), 90000);
-=======
->>>>>>> 0b74b145
-    });
-
+    });
     //TODO: Test configs
   });
-
-  it("get quote from uniswap", async () => {
-    const weth = await mgv.token("WETH");
-    const dai = await mgv.token("DAI");
-
-    const uniswapV3FactoryAddress = mgv.getAddress("UniswapV3Factory");
-    const uniswapV3QuoterAddress = mgv.getAddress("UniswapV3Quoter");
-
-    const wethToken = new Token(mgv.network.id!, weth.address, weth.decimals);
-    const daiToken = new Token(mgv.network.id!, dai.address, dai.decimals);
-
-    const poolInfo = await getPoolInfo(
-      uniswapV3FactoryAddress,
-      wethToken,
-      daiToken,
-      3000,
-      mgv.provider
-    );
-
-    const pricer = generateUniQuoter(uniswapV3QuoterAddress, mgv.provider);
-
-    const minimalPoolInfo = {
-      token0: poolInfo.token0,
-      token1: poolInfo.token1,
-      fee: poolInfo.fee,
-    };
-
-    const value = await pricer.quoteExactInputSingle(minimalPoolInfo, "100");
-
-    assert.equal(value.toNumber(), 158399);
-
-    const input = await pricer.quoteExactOutputSingle(
-      minimalPoolInfo,
-      value.toString()
-    );
-
-    assert.equal(input.toNumber(), 100);
-  });
 });